--- conflicted
+++ resolved
@@ -517,30 +517,10 @@
 #%% # the more attention, the more writing
 from ioi_utils import scatter_attention_and_contribution
 
-<<<<<<< HEAD
-# scatter_attention_and_contribution(
-#     model, 11, 2, ioi_dataset.ioi_prompts[:500], gpt_model="gpt2"
-# )
-res = scatter_attention_and_contribution(
-    model, 9, 9, ioi_dataset[:500], return_vals=True
-)
-xs = torch.Tensor(res["Attn Prob on Name"])
-ys = torch.Tensor(res["Dot w Name Embed"])
-xs_and_ys = torch.stack([xs, ys], dim=0)
-
-
-# scatter_attention_and_contribution(
-#     model, 9, 6, ioi_dataset.ioi_prompts[:500], gpt_model="gpt2"
-# )
-# scatter_attention_and_contribution(
-#     model, 10, 0, ioi_dataset.ioi_prompts[:500], gpt_model="gpt2"
-# )
-=======
-scatter_attention_and_contribution(model, 11, 2, ioi_dataset.ioi_prompts[:500], gpt_model="gpt2")
-scatter_attention_and_contribution(model, 9, 9, ioi_dataset.ioi_prompts[:500], gpt_model="gpt2")
-scatter_attention_and_contribution(model, 9, 6, ioi_dataset.ioi_prompts[:500], gpt_model="gpt2")
-scatter_attention_and_contribution(model, 10, 0, ioi_dataset.ioi_prompts[:500], gpt_model="gpt2")
->>>>>>> 1b0a4e53
+scatter_attention_and_contribution(model, 11, 2, ioi_dataset[:500])
+scatter_attention_and_contribution(model, 9, 9, ioi_dataset[:500])
+scatter_attention_and_contribution(model, 9, 6, ioi_dataset[:500])
+scatter_attention_and_contribution(model, 10, 0, ioi_dataset[:500])
 #%% # for control purposes, check that there is unlikely to be a correlation between attention and writing for unimportant heads
 scatter_attention_and_contribution(
     model,
@@ -644,16 +624,6 @@
 # %%
 pprint(ioi_dataset.text_prompts[:5])
 
-<<<<<<< HEAD
-# %%
-def attention_probs(
-    model, text_prompts, layer, head_idx
-):  # we have to redefine logit differences to use the new abba dataset
-    """
-    Difference between the IO and the S logits at the "to" token
-    """
-    hook_name = f"blocks.{layer}.attn.hook_attn"
-=======
 # %% # here...
 
 heads_to_measure = [(9, 6), (9, 9), (10, 0)]  # name movers
@@ -666,7 +636,6 @@
 
 def attention_probs(model, text_prompts):  # we have to redefine logit differences to use the new abba dataset
     """Difference between the IO and the S logits at the "to" token"""
->>>>>>> 1b0a4e53
     cache_patched = {}
     model.cache_some(cache_patched, lambda x: x in hook_names)  # we only cache the activation we're interested
     logits = model(text_prompts).detach()
@@ -676,29 +645,6 @@
     model.cache_some(cache_baseline, lambda x: x in hook_names)  # we only cache the activation we're interested
     logits = model(text_prompts).detach()
     # attn score of head HEAD at token "to" (end) to token IO
-<<<<<<< HEAD
-    attn_probs_variation = []
-    for key in ["IO", "S", "S2"]:
-        attn_probs_patched = cache_patched[hook_name][
-            torch.arange(len(text_prompts)),
-            head_idx,
-            ioi_dataset.word_idx["end"],
-            ioi_dataset.word_idx[key],
-        ]
-        attn_probs_base = cache_baseline[hook_name][
-            torch.arange(len(text_prompts)),
-            head_idx,
-            ioi_dataset.word_idx["end"],
-            ioi_dataset.word_idx[key],
-        ]
-        attn_probs_variation.append(
-            ((attn_probs_patched - attn_probs_base) / attn_probs_base)
-            .mean()
-            .unsqueeze(dim=0)
-        )
-    attn_probs_variation = torch.cat(attn_probs_variation, dim=0)
-    return attn_probs_variation.detach().cpu()
-=======
 
     attn_probs_variation_by_keys = []
     for key in ["IO", "S", "S2"]:
@@ -725,7 +671,6 @@
 
     attn_probs_variation_by_keys = torch.cat(attn_probs_variation_by_keys, dim=0)
     return attn_probs_variation_by_keys.detach().cpu()
->>>>>>> 1b0a4e53
 
 circuit = CIRCUIT.copy()
 average_changes = torch.zeros(size = (12, 12, 3))
@@ -755,37 +700,6 @@
         layers=(0, layer),
     )  # we stop at layer "LAYER" because it's useless to patch after layer 9 if what we measure is attention of a head at layer 9.
 
-<<<<<<< HEAD
-    metric = ExperimentMetric(
-        partial(attention_probs, layer=layer, head_idx=head_idx), config.target_dataset, relative_metric=False, scalar_metric=False
-    )
-
-    patching = EasyPatching(model, config, metric)
-    result = patching.run_patching()
-    no_times_used[:layer] += 1.0
-    average_changes[:layer] += result
-
-    for i, key in enumerate(["IO", "S", "S2"]):
-        px.imshow(
-            result[:, :, i],
-            labels={"y": "Layer", "x": "Head"},
-            title=f'Variation in attention probs of Head {layer}.{head_idx} from token "to" to {key} after Patching ABC->ABB on "to"',
-            color_continuous_midpoint=0,
-            color_continuous_scale="RdBu",
-        ).show()
-average_changes /= no_times_used.unsqueeze(dim=1).unsqueeze(dim=1)
-#%%
-fig = px.imshow(
-    average_changes[:, :, 0],
-    labels={"y": "Layer", "x": "Head"},
-    title="Percentage change in attention probabilities on IO by at given indices",
-        # title=f'Average change in attention of name movers from "to" to IO after Patching ABC->ABB on "to"',
-    color_continuous_midpoint=0,
-    color_continuous_scale="PRGn",
-)
-
-fig.write_image(f"blah.svg")
-=======
 # %%
 config = PatchingConfig(
     source_dataset=abca_dataset.text_prompts,
@@ -813,7 +727,6 @@
     )
     fig.write_image(f"svgs/variation_average_nm_attn_prob_key_{key}_patching_ABC_END.svg")
     fig.show()
->>>>>>> 1b0a4e53
 # %% [markdown]
 # We can clearly identify the S2-inhibition heads: 8.6, 8.10, 7.3 and 7.9. Patching them with activation from ABC causes 9.9 to pay less attention to IO and more to S and S2. To have a a better sense of what is going on behind these plots, we can see how patching impact the attention patterns of 9.9 on sample sentences.
 
