--- conflicted
+++ resolved
@@ -121,9 +121,7 @@
                 # TODO can this i loop be vectorized?
 
         if "attn.hook_result" in hook.name and (layer, hook.ctx["idx"]) in heads:
-            for i in range(
-                dataset_length
-            ):  # we use the idx from contex to get the head
+            for i in range(dataset_length):  # we use the idx from contex to get the head
                 z[i, heads[(layer, hook.ctx["idx"])][i], :] = act[
                     i,
                     heads2[(layer, hook.ctx["idx"])][i],
@@ -135,9 +133,7 @@
     return circuit_replmt_hook, heads, mlps
 
 
-def join_lists(
-    l1, l2
-):  # l1 is a list of list. l2 a list of int. We add the int from l2 to the lists of l1.
+def join_lists(l1, l2):  # l1 is a list of list. l2 a list of int. We add the int from l2 to the lists of l1.
     assert len(l1) == len(l2)
     assert type(l1[0]) == list and type(l2[0]) == int
     l = []
@@ -149,37 +145,18 @@
 def get_extracted_idx(idx_list: list[str], ioi_dataset):
     int_idx = [[] for i in range(len(ioi_dataset.text_prompts))]
     for idx_name in idx_list:
-        int_idx_to_add = [
-            int(x) for x in list(ioi_dataset.word_idx[idx_name])
-        ]  # torch to python objects
+        int_idx_to_add = [int(x) for x in list(ioi_dataset.word_idx[idx_name])]  # torch to python objects
         int_idx = join_lists(int_idx, int_idx_to_add)
     return int_idx
 
 
 SMALL_CIRCUIT = {
     "name mover": [
-<<<<<<< HEAD
-        (9, 0),
-        (9, 6),  # ori
-        (9, 7),
-        (9, 9),  # ori
-        (10, 0),  # ori
-        (10, 1),
-        (10, 2),  # ~
-        (10, 6),
-        (10, 10),
-        (11, 1),  # ~
-        (11, 6),  # ~
-        (11, 9),  # ~
-    ],  # , (10, 10), (10, 6)],  # 10, 10 and 10.6 weak nm
-    "negative": [(10, 7), (11, 10), (11, 2)],
-=======
         (9, 6),
         (9, 9),
         (10, 0),
     ],
     "negative": [(10, 7), (11, 10)],
->>>>>>> ad6f1af8
     "s2 inhibition": [(7, 3), (7, 9), (8, 6), (8, 10)],
     "induction": [(5, 5), (5, 8), (5, 9), (6, 9)],
     "duplicate token": [(0, 1), (0, 10), (3, 0)],
