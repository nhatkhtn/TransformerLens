"""Hooked Transformer Components.

This module contains all the components (e.g. :class:`Attention`, :class:`MLP`, :class:`LayerNorm`)
needed to create many different types of generative language models. They are used by
:class:`transformer_lens.HookedTransformer`.
"""

import logging
from abc import ABC
from typing import Callable, Dict, Optional, Tuple, Union

import einops
import numpy as np
import torch
import torch.nn as nn
import torch.nn.functional as F
from better_abc import abstract_attribute
from fancy_einsum import einsum
from jaxtyping import Float, Int
from transformers.utils import is_bitsandbytes_available

from transformer_lens.FactoredMatrix import FactoredMatrix
from transformer_lens.hook_points import HookPoint
from transformer_lens.HookedTransformerConfig import HookedTransformerConfig
from transformer_lens.past_key_value_caching import HookedTransformerKeyValueCacheEntry
from transformer_lens.utils import gelu_fast, gelu_new, get_offset_position_ids, solu

if is_bitsandbytes_available():
    import bitsandbytes as bnb
    from bitsandbytes.nn.modules import Params4bit


# Embed & Unembed
class Embed(nn.Module):
    def __init__(self, cfg: Union[Dict, HookedTransformerConfig]):
        super().__init__()
        if isinstance(cfg, Dict):
            cfg = HookedTransformerConfig.from_dict(cfg)
        self.cfg = cfg
        self.W_E: Float[torch.Tensor, "d_vocab d_model"] = nn.Parameter(
            torch.empty(self.cfg.d_vocab, self.cfg.d_model, dtype=cfg.dtype)
        )
        # Some models (e.g. Bloom) need post embedding layer norm
        if cfg.post_embedding_ln:
            self.ln = LayerNorm(cfg)

    def forward(
        self, tokens: Int[torch.Tensor, "batch pos"]
    ) -> Float[torch.Tensor, "batch pos d_model"]:
        # If A has shape [a, b] and B has shape [c, d], then A[:, B] has shape [a, c, d]
        # B acts as a tensor of indices into the second dimension (so >=0 and <b)
        if self.cfg.post_embedding_ln:
            return self.ln(self.W_E[tokens, :])
        return self.W_E[tokens, :]


class Unembed(nn.Module):
    def __init__(self, cfg: Union[Dict, HookedTransformerConfig]):
        super().__init__()
        if isinstance(cfg, Dict):
            cfg = HookedTransformerConfig.from_dict(cfg)
        self.cfg = cfg
        # Note that there's a separate variable for d_vocab_out and d_vocab (the input vocab size). For language tasks these are always the same, but for algorithmic tasks we may want them to be different.
        self.W_U: Float[torch.Tensor, "d_model d_vocab_out"] = nn.Parameter(
            torch.empty(self.cfg.d_model, self.cfg.d_vocab_out, dtype=cfg.dtype)
        )
        self.b_U: Float[torch.Tensor, "d_vocab_out"] = nn.Parameter(
            torch.zeros(self.cfg.d_vocab_out, dtype=cfg.dtype)
        )

    def forward(
        self, residual: Float[torch.Tensor, "batch pos d_model"]
    ) -> Float[torch.Tensor, "batch pos d_vocab_out"]:
        return (
            einsum(
                "batch pos d_model, d_model vocab -> batch pos vocab",
                residual,
                self.W_U,
            )
            + self.b_U
        )


# Positional Embeddings
class PosEmbed(nn.Module):
    def __init__(self, cfg: Union[Dict, HookedTransformerConfig]):
        super().__init__()
        if isinstance(cfg, Dict):
            cfg = HookedTransformerConfig.from_dict(cfg)
        self.cfg = cfg
        self.W_pos = nn.Parameter(torch.empty(self.cfg.n_ctx, self.cfg.d_model, dtype=cfg.dtype))

    def forward(
        self,
        tokens: Int[torch.Tensor, "batch pos"],
        past_kv_pos_offset: int = 0,
        attention_mask: Optional[Int[torch.Tensor, "batch offset_pos"]] = None,
    ) -> Float[torch.Tensor, "batch pos d_model"]:
        """
        Forward pass for positional embeddings.

        Args:
            tokens (Int[torch.Tensor, "batch pos"]): Input tokens.
            past_kv_pos_offset (int, optional): The length of tokens in the past_kv_cache. Defaults to 0.
            attention_mask (Int[torch.Tensor, "batch pos"], optional): The attention mask for padded tokens.
                 Defaults to None.

        Returns:
            Float[torch.Tensor, "batch pos d_model"]: Absolute position embeddings.
        """
        tokens_length = tokens.size(-1)

        if attention_mask is None:
            pos_embed = self.W_pos[
                past_kv_pos_offset : tokens_length + past_kv_pos_offset, :
            ]  # [pos, d_model]
            batch_pos_embed = einops.repeat(
                pos_embed, "pos d_model -> batch pos d_model", batch=tokens.size(0)
            )

        else:
            # Separated from the no padding case for computational efficiency
            # (this code is a bit slower than the code above)

            offset_position_ids = get_offset_position_ids(past_kv_pos_offset, attention_mask)
            pos_embed = self.W_pos[offset_position_ids]  # [batch, pos, d_model]

            # Set the position embeddings to 0 for pad tokens (this is an arbitrary choice)
            padding_mask = ~attention_mask.bool()  # [batch, tokens_length]
            offset_padding_mask = padding_mask[
                :, past_kv_pos_offset : tokens_length + past_kv_pos_offset
            ].unsqueeze(
                -1
            )  # [batch, pos, 1]
            batch_pos_embed = torch.where(offset_padding_mask, 0, pos_embed)

        return batch_pos_embed.clone()


class TokenTypeEmbed(nn.Module):
    """
    The token-type embed is a binary ids indicating whether a token belongs to sequence A or B. For example, for two sentences: "[CLS] Sentence A [SEP] Sentence B [SEP]", token_type_ids would be [0, 0, ..., 0, 1, ..., 1, 1]. `0` represents tokens from Sentence A, `1` from Sentence B. If not provided, BERT assumes a single sequence input. Typically, shape is (batch_size, sequence_length).

    See the BERT paper for more information: https://arxiv.org/pdf/1810.04805.pdf
    """

    def __init__(self, cfg: Union[Dict, HookedTransformerConfig]):
        super().__init__()
        if isinstance(cfg, Dict):
            cfg = HookedTransformerConfig.from_dict(cfg)
        self.cfg = cfg
        self.W_token_type = nn.Parameter(torch.empty(2, self.cfg.d_model, dtype=cfg.dtype))

    def forward(self, token_type_ids: Int[torch.Tensor, "batch pos"]):
        return self.W_token_type[token_type_ids, :]


class BertEmbed(nn.Module):
    """
    Custom embedding layer for a BERT-like model. This module computes the sum of the token, positional and token-type embeddings and takes the layer norm of the result.
    """

    def __init__(self, cfg: Union[Dict, HookedTransformerConfig]):
        super().__init__()
        if isinstance(cfg, Dict):
            cfg = HookedTransformerConfig.from_dict(cfg)
        self.cfg = cfg
        self.embed = Embed(cfg)
        self.pos_embed = PosEmbed(cfg)
        self.token_type_embed = TokenTypeEmbed(cfg)
        self.ln = LayerNorm(cfg)

        self.hook_embed = HookPoint()
        self.hook_pos_embed = HookPoint()
        self.hook_token_type_embed = HookPoint()

    def forward(
        self,
        input_ids: Int[torch.Tensor, "batch pos"],
        token_type_ids: Optional[Int[torch.Tensor, "batch pos"]] = None,
    ):
        base_index_id = torch.arange(input_ids.shape[1], device=input_ids.device)
        index_ids = einops.repeat(base_index_id, "pos -> batch pos", batch=input_ids.shape[0])
        if token_type_ids is None:
            token_type_ids = torch.zeros_like(input_ids)

        word_embeddings_out = self.hook_embed(self.embed(input_ids))
        position_embeddings_out = self.hook_pos_embed(self.pos_embed(index_ids))
        token_type_embeddings_out = self.hook_token_type_embed(
            self.token_type_embed(token_type_ids)
        )

        embeddings_out = word_embeddings_out + position_embeddings_out + token_type_embeddings_out
        layer_norm_out = self.ln(embeddings_out)
        return layer_norm_out


class BertMLMHead(nn.Module):
    """
    Transforms BERT embeddings into logits. The purpose of this module is to predict masked tokens in a sentence.
    """

    def __init__(self, cfg: Union[Dict, HookedTransformerConfig]):
        super().__init__()
        if isinstance(cfg, Dict):
            cfg = HookedTransformerConfig.from_dict(cfg)
        self.cfg = cfg
        self.W = nn.Parameter(torch.empty(cfg.d_model, cfg.d_model, dtype=cfg.dtype))
        self.b = nn.Parameter(torch.zeros(cfg.d_model, dtype=cfg.dtype))
        self.act_fn = nn.GELU()
        self.ln = LayerNorm(cfg)

    def forward(self, resid: Float[torch.Tensor, "batch pos d_model"]) -> torch.Tensor:
        resid = (
            einsum(
                "batch pos d_model_in, d_model_out d_model_in -> batch pos d_model_out",
                resid,
                self.W,
            )
            + self.b
        )
        resid = self.act_fn(resid)
        resid = self.ln(resid)
        return resid


# LayerNormPre
# I fold the LayerNorm weights and biases into later weights and biases.
# This is just the 'center and normalise' part of LayerNorm
# Centering is equivalent to just deleting one direction of residual space,
# and is equivalent to centering the weight matrices of everything writing to the residual stream
# Normalising is a funkier non-linear operation, that projects the residual stream onto the unit hypersphere
class LayerNormPre(nn.Module):
    def __init__(self, cfg: Union[Dict, HookedTransformerConfig]):
        """LayerNormPre - the 'center and normalise' part of LayerNorm. Length is
        normally d_model, but is d_mlp for softmax. Not needed as a parameter. This
        should only be used in inference mode after folding in LayerNorm weights"""
        super().__init__()
        if isinstance(cfg, Dict):
            cfg = HookedTransformerConfig.from_dict(cfg)
        self.cfg = cfg
        self.eps = self.cfg.eps

        # Adds a hook point for the normalisation scale factor
        self.hook_scale = HookPoint()  # [batch, pos]
        # Hook Normalized captures LN output - here it's a vector with std 1 and mean 0
        self.hook_normalized = HookPoint()  # [batch, pos, length]

    def forward(
        self,
        x: Union[
            Float[torch.Tensor, "batch pos d_model"],
            Float[torch.Tensor, "batch pos head_index d_model"],
        ],
    ) -> Union[
        Float[torch.Tensor, "batch pos d_model"],
        Float[torch.Tensor, "batch pos head_index d_model"],
    ]:
        if self.cfg.dtype not in [torch.float32, torch.float64]:
            x = x.to(torch.float32)

        x = x - x.mean(-1, keepdim=True)  # [batch, pos, length]
        scale: Union[
            Float[torch.Tensor, "batch pos 1"],
            Float[torch.Tensor, "batch pos head_index 1"],
        ] = self.hook_scale((x.pow(2).mean(-1, keepdim=True) + self.eps).sqrt())
        return self.hook_normalized(x / scale).to(self.cfg.dtype)


class LayerNorm(nn.Module):
    def __init__(self, cfg: Union[Dict, HookedTransformerConfig], length: Optional[int] = None):
        """
        LayerNorm with optional length parameter

        length (Optional[int]): If the dimension of the LayerNorm. If not provided, assumed to be d_model
        """
        super().__init__()
        if isinstance(cfg, Dict):
            cfg = HookedTransformerConfig.from_dict(cfg)
        self.cfg = cfg
        self.eps = self.cfg.eps
        if length is None:
            self.length = self.cfg.d_model
        else:
            self.length = length

        self.w = nn.Parameter(torch.ones(self.length, dtype=cfg.dtype))
        self.b = nn.Parameter(torch.zeros(self.length, dtype=cfg.dtype))

        # Adds a hook point for the normalisation scale factor
        self.hook_scale = HookPoint()  # [batch, pos, 1]
        # Hook_normalized is on the LN output
        self.hook_normalized = HookPoint()  # [batch, pos, length]

    def forward(
        self,
        x: Union[
            Float[torch.Tensor, "batch pos d_model"],
            Float[torch.Tensor, "batch pos head_index d_model"],
        ],
    ) -> Union[
        Float[torch.Tensor, "batch pos d_model"],
        Float[torch.Tensor, "batch pos head_index d_model"],
    ]:
        if self.cfg.dtype not in [torch.float32, torch.float64]:
            x = x.to(torch.float32)

        x = x - x.mean(-1, keepdim=True)  # [batch, pos, length]
        scale: Float[torch.Tensor, "batch pos 1"] = self.hook_scale(
            (x.pow(2).mean(-1, keepdim=True) + self.eps).sqrt()
        )
        x = x / scale  # [batch, pos, length]
        return self.hook_normalized(x * self.w + self.b).to(self.cfg.dtype)


class RMSNormPre(nn.Module):
    def __init__(self, cfg: Union[Dict, HookedTransformerConfig]):
        """RMSNormPre - LayerNormPre without the centering and bias (RMS = Root Mean Square)"""
        super().__init__()
        if isinstance(cfg, Dict):
            cfg = HookedTransformerConfig.from_dict(cfg)
        self.cfg = cfg
        self.eps = self.cfg.eps

        # Adds a hook point for the normalisation scale factor
        self.hook_scale = HookPoint()  # [batch, pos]
        self.hook_normalized = HookPoint()  # [batch, pos, length]

    def forward(
        self, x: Float[torch.Tensor, "batch pos length"]
    ) -> Float[torch.Tensor, "batch pos length"]:
        if self.cfg.dtype not in [torch.float32, torch.float64]:
            x = x.to(torch.float32)

        scale: Float[torch.Tensor, "batch pos 1"] = self.hook_scale(
            (x.pow(2).mean(-1, keepdim=True) + self.eps).sqrt()
        )
        return self.hook_normalized(x / scale).to(self.cfg.dtype)  # [batch, pos, length]


class RMSNorm(nn.Module):
    def __init__(self, cfg: Union[Dict, HookedTransformerConfig], length: Optional[int] = None):
        """
        RMSNorm - LayerNorm without the centering and bias (RMS = Root Mean Square)

        length (Optional[int]): If the dimension of the RMSNorm. If not provided, assumed to be d_model
        """
        super().__init__()
        if isinstance(cfg, Dict):
            cfg = HookedTransformerConfig.from_dict(cfg)
        self.cfg = cfg
        self.eps = self.cfg.eps
        if length is None:
            self.length = self.cfg.d_model
        else:
            self.length = length

        self.w = nn.Parameter(torch.ones(self.length, dtype=cfg.dtype))

        # Adds a hook point for the normalisation scale factor
        self.hook_scale = HookPoint()  # [batch, pos, 1]
        self.hook_normalized = HookPoint()  # [batch, pos, length]

    def forward(
        self, x: Float[torch.Tensor, "batch pos length"]
    ) -> Float[torch.Tensor, "batch pos length"]:
        if self.cfg.dtype not in [torch.float32, torch.float64]:
            x = x.to(torch.float32)
        scale: Float[torch.Tensor, "batch pos 1"] = self.hook_scale(
            (x.pow(2).mean(-1, keepdim=True) + self.eps).sqrt()
        )
        x = self.hook_normalized(x / scale).to(self.cfg.dtype)  # [batch, pos, length]
        return x * self.w


class AbstractAttention(ABC, nn.Module):
    alibi: Union[torch.Tensor, None]

    def __init__(
        self,
        cfg: Union[Dict, HookedTransformerConfig],
        attn_type: str = "global",
        layer_id: Optional[int] = None,
    ):
        """Abstract Base Class of Attention Blocks, featuring common functionality of both Attention and GroupedQueryAttention blocks.

        Query and Output projections are defined in this class as they are the same for regular and grouped query attention.
        Attributes related to Key and Value projections are abstract as their implementations may differ. For example, in GroupedQueryAttention there are less query and key heads than value heads.
        To enforce implementation of W_K, W_V, b_K, and b_V by child classes, the better_abc.abstract_attribute class is used. See here for details: https://stackoverflow.com/questions/23831510/abstract-attribute-not-property.

        Args:
            cfg (Union[Dict, HookedTransformerConfig]): Config
            attn_type (str, optional): "global" or "local", used by GPT-Neo. Local attention means the model can only attend back cfg.window_size tokens (here, 256). Not used by any other model at the moment. Defaults to "global".
            layer_id (int, optional): The index of the current layer. Used by the Mistral models (labelled here as stanford-gpt2) to scale down attention scores pre softmax for numerical stability reasons by 1/(layer_id+1). Defaults to None.
        """
        super().__init__()
        if isinstance(cfg, Dict):
            cfg = HookedTransformerConfig.from_dict(cfg)
        self.cfg = cfg

        self.W_Q = nn.Parameter(
            torch.empty(self.cfg.n_heads, self.cfg.d_model, self.cfg.d_head, dtype=cfg.dtype)
        )
        self.W_K = abstract_attribute()
        self.W_V = abstract_attribute()
        self.W_O = nn.Parameter(
<<<<<<< HEAD
            torch.empty(
                self.cfg.n_heads, self.cfg.d_head, self.cfg.d_model, dtype=cfg.dtype
            )
        )

        self.b_Q = nn.Parameter(
            torch.zeros(self.cfg.n_heads, self.cfg.d_head, dtype=cfg.dtype)
=======
            torch.empty(self.cfg.n_heads, self.cfg.d_head, self.cfg.d_model, dtype=cfg.dtype)
>>>>>>> b156ce16
        )
        self.b_Q = nn.Parameter(torch.zeros(self.cfg.n_heads, self.cfg.d_head, dtype=cfg.dtype))
        self.b_K = abstract_attribute()
        self.b_V = abstract_attribute()
        self.b_O = nn.Parameter(torch.zeros(self.cfg.d_model, dtype=cfg.dtype))

        self.attn_type = attn_type
        # Create a max_ctx x max_ctx mask, with True iff that query position
        # can attend to that key position (query is first axis, key is second axis)
        causal_mask = torch.tril(torch.ones((self.cfg.n_ctx, self.cfg.n_ctx)).bool())
        if self.attn_type == "global":
            # For global attention, this is a lower triangular matrix - key <= query
            self.register_buffer("mask", causal_mask)
        elif self.attn_type == "local":
            # For local, this is banded, query - window_size < key <= query
            assert isinstance(self.cfg.window_size, int)
            self.register_buffer("mask", torch.triu(causal_mask, 1 - self.cfg.window_size))
        else:
            raise ValueError(f"Invalid attention type: {self.attn_type}")

        self.register_buffer("IGNORE", torch.tensor(-torch.inf))

        self.layer_id = layer_id

        # attn_scale is a constant that we divide the attention scores by pre-softmax. I'm not entirely sure why it matters, but it's probably a mix of softmax not being scale invariant and numerical stability?
        if self.cfg.use_attn_scale:
            self.attn_scale = np.sqrt(self.cfg.d_head)
        else:
            self.attn_scale = 1.0
        if self.cfg.scale_attn_by_inverse_layer_idx:
            assert self.layer_id is not None  # keep mypy happy
            self.attn_scale *= self.layer_id + 1

        self.hook_k = HookPoint()  # [batch, pos, head_index, d_head]
        self.hook_q = HookPoint()  # [batch, pos, head_index, d_head]
        self.hook_v = HookPoint()  # [batch, pos, head_index, d_head]
        self.hook_z = HookPoint()  # [batch, pos, head_index, d_head]
        self.hook_attn_scores = HookPoint()  # [batch, head_index, query_pos, key_pos]
        self.hook_pattern = HookPoint()  # [batch, head_index, query_pos, key_pos]
        self.hook_result = HookPoint()  # [batch, pos, head_index, d_model]

        # See HookedTransformerConfig for more details.
        if self.cfg.positional_embedding_type == "shortformer":
            # This tracks the input to the keys and queries, which is resid_pre + pos_embeds
            self.hook_attn_input = HookPoint()  # [batch, pos, d_model]
        elif self.cfg.positional_embedding_type == "rotary":
            # Applies a rotation to each two-element chunk of keys and queries pre dot producting to bake in relative position. See HookedTransformerConfig for details
            self.hook_rot_k = HookPoint()
            self.hook_rot_q = HookPoint()
            assert self.cfg.rotary_dim is not None  # keep mypy happy
            sin, cos = self.calculate_sin_cos_rotary(
                self.cfg.rotary_dim,
                self.cfg.n_ctx,
                base=self.cfg.rotary_base,
                dtype=self.cfg.dtype,
            )
            self.register_buffer("rotary_sin", sin)
            self.register_buffer("rotary_cos", cos)
        elif self.cfg.positional_embedding_type == "alibi":
            # ALiBi bias wil be constructed on the first forward pass.
            # Note: While computationally efficient, initializing an bias with max n_ctx (16, 1024, 1024) of float32 will occupy ~256MiB of contiguous GPU memory, which may not be optimal for memory usage.
            self.alibi = None

    @property
    def OV(self) -> FactoredMatrix:
        """
        OV-Circuit, as defined in A Mathematical Framework. Because there's no non-linearity between the value vector and the output of the layer, the output is purely determined by the matrix W_OV = W_V @ W_O, and not W_V or W_O individually. (Mathematically, for a single head, output == pattern @ residual @ W_V @ W_O, see the glossary for more)

        Done in the order W_V, W_O because the paper uses left-multiplying weight matrices, and TransformerLens uses right-multiplying, sorry!

        Returns a FactoredMatrix, with left matrix W_V [head_index, d_model, d_head] and right matrix W_O [head_index, d_head, d_model] - this is a low rank factorisation of the underlying [head_index, d_model, d_model]. FactoredMatrix has helper functions to deal with these large matrices efficiently. To get the OV circuit of a head k, attn.OV[k] works.
        """
        return FactoredMatrix(self.W_V, self.W_O)

    @property
    def QK(self) -> FactoredMatrix:
        """
        QK-Circuit, as defined in A Mathematical Framework. Because there's no non-linearity in the key-query dot product, the output is purely determined by the matrix W_QK = W_Q.T @ W_K, and not W_Q or W_K individually. (Mathematically, for a single head, pattern = destination_residual.T @ W_Q.T @ W_K @ source-residual, see the glossary for more).

        Done in the order Q on the left, K on the right, because the pattern has dimensions [destination_pos, source_pos]

        Returns a FactoredMatrix, with left matrix W_Q [head_index, d_model, d_head] and right matrix W_K.T [head_index, d_head, d_model] - this is a low rank factorisation of the underlying [head_index, d_model, d_model] matrix. FactoredMatrix has helper functions to deal with these large matrices efficiently. To get the QK circuit of a head k, attn.QK[k] works.
        """
        W_K_transpose = einops.rearrange(
            self.W_K, "head_index d_model d_head -> head_index d_head d_model"
        )
        return FactoredMatrix(self.W_Q, W_K_transpose)

    def forward(
        self,
        query_input: Union[
            Float[torch.Tensor, "batch pos d_model"],
            Float[torch.Tensor, "batch pos head_index d_model"],
        ],
        key_input: Union[
            Float[torch.Tensor, "batch pos d_model"],
            Float[torch.Tensor, "batch pos head_index d_model"],
        ],
        value_input: Union[
            Float[torch.Tensor, "batch pos d_model"],
            Float[torch.Tensor, "batch pos head_index d_model"],
        ],
        past_kv_cache_entry: Optional[HookedTransformerKeyValueCacheEntry] = None,
        additive_attention_mask: Optional[Float[torch.Tensor, "batch 1 1 pos"]] = None,
        attention_mask: Optional[Int[torch.Tensor, "batch offset_pos"]] = None,
    ) -> Float[torch.Tensor, "batch pos d_model"]:
        """
        shortformer_pos_embed is only used if self.cfg.positional_embedding_type == "shortformer", else defaults to None and is irrelevant. See HookedTransformerConfig for more details
        past_kv_cache_entry is an optional entry of past keys and values for this layer, only relevant if generating text. Defaults to None
        additive_attention_mask is an optional mask to add to the attention weights. Defaults to None.
        attention_mask is the attention mask for padded tokens. Defaults to None.
        """

        q, k, v = self.calculate_qkv_matrices(query_input, key_input, value_input)

        if past_kv_cache_entry is not None:
            # Appends the new keys and values to the cached values, and automatically updates the cache
            kv_cache_pos_offset = past_kv_cache_entry.past_keys.size(1)
            k, v = past_kv_cache_entry.append(k, v)
        else:
            # Not using a cache
            kv_cache_pos_offset = 0

        if self.cfg.positional_embedding_type == "rotary":
            q = self.hook_rot_q(self.apply_rotary(q, kv_cache_pos_offset, attention_mask))
            k = self.hook_rot_k(
                self.apply_rotary(k, 0, attention_mask)
            )  # keys are cached so no offset

        if self.cfg.dtype not in [torch.float32, torch.float64]:
            # If using 16 bits, increase the precision to avoid numerical instabilities
            q = q.to(torch.float32)
            k = k.to(torch.float32)

        attn_scores = self.calculate_attention_scores(
            q, k
        )  # [batch, head_index, query_pos, key_pos]

        if self.cfg.positional_embedding_type == "alibi":
            query_ctx = attn_scores.size(-2)
            # The key context length is the number of positions in the past - this includes all positions in the cache
            key_ctx = attn_scores.size(-1)

            # only recompute when necessary to increase efficiency.
            if self.alibi is None or key_ctx > self.alibi.size(-1):
                self.alibi = Attention.create_alibi_bias(self.cfg.n_heads, key_ctx, self.cfg.device)

            attn_scores += self.alibi[
                :, :query_ctx, :key_ctx
            ]  # [batch, head_index, query_pos, key_pos]

        if self.cfg.attention_dir == "causal":
            # If causal attention, we mask it to only attend backwards. If bidirectional, we don't mask.
            attn_scores = self.apply_causal_mask(
                attn_scores, kv_cache_pos_offset, attention_mask
            )  # [batch, head_index, query_pos, key_pos]
        if additive_attention_mask is not None:
            attn_scores += additive_attention_mask

        attn_scores = self.hook_attn_scores(attn_scores)
        pattern = F.softmax(attn_scores, dim=-1)
        pattern = torch.where(torch.isnan(pattern), torch.zeros_like(pattern), pattern)
        pattern = self.hook_pattern(pattern)  # [batch, head_index, query_pos, key_pos]
        pattern = pattern.to(self.cfg.dtype)
        pattern = pattern.to(v.device)
        z = self.calculate_z_scores(v, pattern)  # [batch, pos, head_index, d_head]
        if not self.cfg.use_attn_result:
            if self.cfg.load_in_4bit:
                # call bitsandbytes method to dequantize and multiply
                out = bnb.matmul_4bit(
                    z.reshape(z.shape[0], z.shape[1], self.cfg.d_model),
                    self.W_O.t(),
                    # bias=self.W_O.t(),
                    bias=None,
                    quant_state=self.W_O.quant_state,
                )
                +self.b_O
            else:
                out = (
                    (
                        einsum(
                            "batch pos head_index d_head, \
                                head_index d_head d_model -> \
                                batch pos d_model",
                            z,
                            self.W_O,
                        )
                    )
                    + self.b_O
                )  # [batch, pos, d_model]
        else:
            # Explicitly calculate the attention result so it can be accessed by a hook
            # This is off by default because it can easily eat through your GPU memory.
            if self.cfg.load_in_4bit:
                result = self.hook_result(
                    bnb.matmul_4bit(
                        z.reshape(z.shape[0], z.shape[1], self.cfg.d_model),
                        self.W_O.t(),
                        bias=None,
                        quant_state=self.W_O.quant_state,
                    )
                )
            else:
                result = self.hook_result(
                    einsum(
                        "batch pos head_index d_head, \
                            head_index d_head d_model -> \
                            batch pos head_index d_model",
                        z,
                        self.W_O,
                    )
                )  # [batch, pos, head_index, d_model]
            out = (
                einops.reduce(result, "batch position index model->batch position model", "sum")
                + self.b_O
            )  # [batch, pos, d_model]
        return out

    def calculate_qkv_matrices(
        self,
        query_input: Union[
            Float[torch.Tensor, "batch pos d_model"],
            Float[torch.Tensor, "batch pos head_index d_model"],
        ],
        key_input: Union[
            Float[torch.Tensor, "batch pos d_model"],
            Float[torch.Tensor, "batch pos head_index d_model"],
        ],
        value_input: Union[
            Float[torch.Tensor, "batch pos d_model"],
            Float[torch.Tensor, "batch pos head_index d_model"],
        ],
    ) -> Tuple[
        Float[torch.Tensor, "batch pos head_index d_head"],
        Float[torch.Tensor, "batch pos head_index d_head"],
        Float[torch.Tensor, "batch pos head_index d_head"],
    ]:
        if self.cfg.use_split_qkv_input or self.cfg.use_attn_in:
            qkv_einops_string = "batch pos head_index d_model"
        else:
            qkv_einops_string = "batch pos d_model"

        if self.cfg.load_in_4bit:
            q = self.hook_q(
                # call bitsandbytes method to dequantize and multiply
                bnb.matmul_4bit(
                    query_input,
                    self.W_Q.t(),
                    bias=None,
                    quant_state=self.W_Q.quant_state,
                ).reshape(
                    query_input.shape[0],
                    query_input.shape[1],
                    self.cfg.n_heads,
                    self.cfg.d_head,
                )
                + self.b_Q
            )
        else:
            q = self.hook_q(
                einsum(
                    f"{qkv_einops_string}, head_index d_model d_head \
                    -> batch pos head_index d_head",
                    query_input,
                    self.W_Q,
                )
                + self.b_Q
            )  # [batch, pos, head_index, d_head]
        if self.cfg.load_in_4bit:
            k = self.hook_k(
                # call bitsandbytes method to dequantize and multiply
                bnb.matmul_4bit(
                    key_input, self.W_K.t(), bias=None, quant_state=self.W_K.quant_state
                ).reshape(
                    key_input.shape[0],
                    key_input.shape[1],
                    self.cfg.n_heads,
                    self.cfg.d_head,
                )
                + self.b_K
            )
        else:
            k = self.hook_k(
                einsum(
                    f"{qkv_einops_string}, head_index d_model d_head \
                    -> batch pos head_index d_head",
                    key_input,
                    self.W_K,
                )
                + self.b_K
            )  # [batch, pos, head_index, d_head]

        if self.cfg.load_in_4bit:
            v = self.hook_v(
                # call bitsandbytes method to dequantize and multiply
                bnb.matmul_4bit(
                    value_input,
                    self.W_V.t(),
                    bias=None,
                    quant_state=self.W_V.quant_state,
                ).reshape(
                    value_input.shape[0],
                    value_input.shape[1],
                    self.cfg.n_heads,
                    self.cfg.d_head,
                )
                + self.b_V
            )
        else:
            v = self.hook_v(
                einsum(
                    f"{qkv_einops_string}, head_index d_model d_head \
                    -> batch pos head_index d_head",
                    value_input,
                    self.W_V,
                )
                + self.b_V
            )  # [batch, pos, head_index, d_head]
        return q, k, v

    def calculate_attention_scores(
        self,
        q: Float[torch.Tensor, "batch query_pos head_index d_head"],
        k: Float[torch.Tensor, "batch key_pos head_index d_head"],
    ) -> Float[torch.Tensor, "batch head_index query_pos key_pos"]:
        attn_scores = (
            einsum(
                "batch query_pos head_index d_head, \
                    batch key_pos head_index d_head \
                    -> batch head_index query_pos key_pos",
                q,
                k,
            )
            / self.attn_scale
        )
        return attn_scores

    def calculate_z_scores(
        self,
        v: Float[torch.Tensor, "batch key_pos head_index d_head"],
        pattern: Float[torch.Tensor, "batch head_index query_pos key_pos"],
    ) -> Float[torch.Tensor, "batch query_pos head_index d_head"]:
        z = self.hook_z(
            einsum(
                "batch key_pos head_index d_head, \
                batch head_index query_pos key_pos -> \
                batch query_pos head_index d_head",
                v,
                pattern,
            )
        )
        return z

    def apply_causal_mask(
        self,
        attn_scores: Float[torch.Tensor, "batch head_index pos pos_plus_past_kv_pos_offset"],
        past_kv_pos_offset: int = 0,
        attention_mask: Optional[Int[torch.Tensor, "batch offset_pos"]] = None,
    ):
        # The query context length is the number of positions we take queries from - if not using a past_kv_cache this is just the context length (for the current prompt), but if we're caching it can be different.
        query_ctx_length = attn_scores.size(-2)
        # The key context length is the number of positions in the past - this includes all positions in the cache
        # If not caching, query_ctx_length == key_ctx_length
        key_ctx_length = attn_scores.size(-1)

        assert (
            query_ctx_length + past_kv_pos_offset == key_ctx_length
        ), f"query_ctx_length {query_ctx_length} + past_kv_pos_offset {past_kv_pos_offset} != key_ctx_length {key_ctx_length} - you likely have a bug."

        # Index back to front to ensure local attention works
        final_mask = self.mask[None, None, -query_ctx_length:, -key_ctx_length:]  # [1, 1, pos, pos]
        if attention_mask is not None:
            # Apply a causal mask to the attention scores considering the padding
            einsum_str = "batch head pos offset_pos, batch offset_pos -> batch head pos offset_pos"
            final_mask = final_mask.to(attention_mask.device)
            final_mask = einops.einsum(final_mask, attention_mask, einsum_str).bool()

        attn_scores = attn_scores.to(final_mask.device)
        return torch.where(final_mask, attn_scores, self.IGNORE)

    def calculate_sin_cos_rotary(
        self,
        rotary_dim: int,
        n_ctx: int,
        base: int = 10000,
        dtype: torch.dtype = torch.float32,
    ) -> Tuple[Float[torch.Tensor, "n_ctx rotary_dim"], Float[torch.Tensor, "n_ctx rotary_dim"]]:
        """
        Calculate the sine and cosine waves to use in a rotary embedding. See https://blog.eleuther.ai/rotary-embeddings/ for details

        Note: For some inexplicable reason, in GPT-J each ADJACENT pair of elements in k and q are rotated, in GPT-NeoX the pair of elements at k and k+n//2 are rotated (ie folding the full length in half, and then looking at pairs accordingly). I have absolutely no clue why, it should be completely equivalent.
        To resolve this, I've coded it to default to the GPT-J mode, but to explicitly check whether it's GPT-NeoX and then do the GPT-NeoX thing if it is.
        """
        high_precision = torch.float32 if dtype != torch.float64 else torch.float64
        pos = torch.arange(n_ctx, dtype=high_precision)
        dim = torch.arange(rotary_dim // 2, dtype=high_precision)

        # A set of frequencies evenly spaced in log space
        freq = base ** (dim / (rotary_dim / 2))
        if self.cfg.rotary_adjacent_pairs:
            freq = einops.repeat(freq, "d -> (d 2)")
        else:
            freq = einops.repeat(freq, "d -> (2 d)")
        # Create a n_ctx x rotary_dim tensor, where each column is an arithmetic sequence of angles in that frequency
        angles = pos[:, None] / freq[None, :]
        return torch.sin(angles).to(dtype), torch.cos(angles).to(dtype)

    def rotate_every_two(
        self, x: Float[torch.Tensor, "... rotary_dim"]
    ) -> Float[torch.Tensor, "... rotary_dim"]:
        """
        Rotary helper function, splits x into blocks of size 2 along the final axis and maps [x0, x1] to [-x1, x0]

        The final axis of x must have even length.

        GPT-NeoX and GPT-J do rotary subtly differently, see calculate_sin_cos_rotary for details.
        """
        rot_x = x.clone()
        if self.cfg.rotary_adjacent_pairs:
            rot_x[..., ::2] = -x[..., 1::2]
            rot_x[..., 1::2] = x[..., ::2]
        else:
            n = x.size(-1) // 2
            rot_x[..., :n] = -x[..., n:]
            rot_x[..., n:] = x[..., :n]

        return rot_x

    def apply_rotary(
        self,
        x: Float[torch.Tensor, "batch pos head_index d_head"],
        past_kv_pos_offset=0,
        attention_mask: Optional[Int[torch.Tensor, "batch offset_pos"]] = None,
    ) -> Float[torch.Tensor, "batch pos head_index d_head"]:
        # Only apply rotary to first rotary_dim dimensions (eg, if rotary_dim=64 and d_head=256, only apply to first 1/4 of dimensions)
        x_pos = x.size(1)
        x_rot = x[..., : self.cfg.rotary_dim]
        x_pass = x[..., self.cfg.rotary_dim :]
        x_flip = self.rotate_every_two(x_rot)

        if attention_mask is None:
            rotary_cos = self.rotary_cos[
                None, past_kv_pos_offset : past_kv_pos_offset + x_pos, None, :
            ]
            rotary_sin = self.rotary_sin[
                None, past_kv_pos_offset : past_kv_pos_offset + x_pos, None, :
            ]
            x_rotated = x_rot * rotary_cos + x_flip * rotary_sin
        else:
            offset_position_ids = get_offset_position_ids(past_kv_pos_offset, attention_mask)
            offset_position_ids = offset_position_ids.to(self.rotary_cos.device)
            mask_rotary_cos = self.rotary_cos[offset_position_ids, None, :]
            mask_rotary_sin = self.rotary_sin[offset_position_ids, None, :]
            x_rotated = x_rot * mask_rotary_cos + x_flip * mask_rotary_sin

        return torch.cat([x_rotated, x_pass], dim=-1)

    @staticmethod
    def create_alibi_slope(
        n_ctx: int, device: Optional[Union[str, torch.device]] = None
    ) -> Float[torch.Tensor, "query key"]:
        """Create an ALiBi Slope Matrix.

        Create the slope matrix used in ALiBi, before it is multiplied by the head-specific scalar.

        See :meth:`create_alibi_bias` for the full ALiBi bias calculation.

        Examples:

        >>> Attention.create_alibi_slope(3)
        tensor([[ 0.,  0.,  0.],
                [-1.,  0.,  0.],
                [-2., -1.,  0.]])

        >>> Attention.create_alibi_slope(4)
        tensor([[ 0.,  0.,  0.,  0.],
                [-1.,  0.,  0.,  0.],
                [-2., -1.,  0.,  0.],
                [-3., -2., -1.,  0.]])

        Args:
            n_ctx: The maximum number of tokens in a prompt.

        Returns:
            A tensor of shape (n_ctx, n_ctx), where the upper triangle is zero and the lower
            triangle is decreasing by a constant slope of 1 (towards the bottom left corner).
        """
        # set rows as [[0,1,2...]]
        rows = torch.arange(n_ctx, device=device).unsqueeze(0)

        # Set cols as [[0],[1],[2]...]
        cols = torch.arange(n_ctx, device=device).unsqueeze(1)

        # Use broadcasting to create the desired lower triangular part of the matrix
        slope_matrix = rows - cols

        # Use the clamp method to set all positive values (upper right triangle) to
        return slope_matrix.clamp(max=0).to(torch.float32)

    @staticmethod
    def create_alibi_multipliers(
        n_heads: int, device: Optional[Union[str, torch.device]] = None
    ) -> Float[torch.Tensor, "head_idx"]:
        """Create the ALiBi Scalar Multipliers for each Head.

        For n heads, the set of multipliers (m) is the geometric sequence that starts at 2^(-8/n), and
        uses that same value as its ratio. For example, with 8 heads the values would be [1/(2^1),
        1/(2^2), ... , 1/(2^8)]. With 16 heads the values would be [1/(2^0.5), 1/(2^1), ... , 1/(2^8)].

        See :meth:`create_alibi_bias` for the full ALiBi bias calculation.

        Examples:

        >>> Attention.create_alibi_multipliers(8)
        tensor([0.5000, 0.2500, 0.1250, 0.0625, 0.0312, 0.0156, 0.0078, 0.0039])

        >>> Attention.create_alibi_multipliers(16)
        tensor([0.7071, 0.5000, 0.3536, 0.2500, 0.1768, 0.1250, 0.0884, 0.0625, 0.0442, 0.0312,
                0.0221, 0.0156, 0.0110, 0.0078, 0.0055, 0.0039])

        Args:
            n_heads: The number of heads in a layer.
            device: The device to create the tensor on.

        Returns:
            A tensor of shape (n_heads,) containing the scalar multiplier for each head.
        """
        # Calculate the starting value
        start = 2 ** (-8 / n_heads)

        # Generate the indices [0, 1, ..., n_heads-1]
        indices = torch.arange(n_heads, device=device)

        # Compute the multipliers, with the starting value being the same as the ratio
        multipliers = start * (start**indices)

        return multipliers

    @staticmethod
    def create_alibi_bias(
        n_heads: int, n_ctx: int, device: Optional[Union[torch.device, str]] = None
    ) -> Float[torch.Tensor, "head_idx query key"]:
        """Create the ALiBi Bias for all Heads.

        Calculate the ALiBi bias (https://arxiv.org/pdf/2108.12409.pdf) for all heads in a layer.

        The broad idea behind ALiBi is to remove the positional encoding from the original transformer
        model, and instead apply a bias to each attention score. This bias is proportional to the
        distance between the query and key (i.e. it encourage paying less attention to more distant
        tokens), and is added to the attention scores before the softmax. It is used in models such as
        Bloom.

        Examples:

        >>> Attention.create_alibi_bias(2, 4, torch.device('cpu'))
        tensor([[[ 0.0000,  0.0000,  0.0000,  0.0000],
            [-0.0625,  0.0000,  0.0000,  0.0000],
            [-0.1250, -0.0625,  0.0000,  0.0000],
            [-0.1875, -0.1250, -0.0625,  0.0000]],
            [[ 0.0000,  0.0000,  0.0000,  0.0000],
            [-0.0039,  0.0000,  0.0000,  0.0000],
            [-0.0078, -0.0039,  0.0000,  0.0000],
            [-0.0117, -0.0078, -0.0039,  0.0000]]])

        Args:
            n_heads: The number of heads in a layer.
            n_ctx: The maximum number of tokens in a prompt.
            device: The device to create the tensor on.

        Returns:
            The ALiBi bias that should be added to the attention scores before the softmax.
        """
        # Create the slope matrix
        slope: Float[torch.Tensor, "query key"] = Attention.create_alibi_slope(n_ctx, device)

        # Create the scalar multiplier for each head.
        multipliers: Float[torch.Tensor, "head_idx"] = Attention.create_alibi_multipliers(
            n_heads, device
        )

        # The ALiBi bias is then m * slope_matrix
        alibi_bias = torch.einsum("ij,k->kij", slope, multipliers)

        return alibi_bias


# Attention
class Attention(AbstractAttention):
    def __init__(
        self,
        cfg: Union[Dict, HookedTransformerConfig],
        attn_type: str = "global",
        layer_id: Optional[int] = None,
    ):
        """Attention Block - params have shape [head_index, d_model, d_head] (or [head_index, d_head, d_model] for W_O) and multiply on the right. attn_scores refers to query key dot product immediately before attention softmax

        Convention: All attention pattern-style matrices have shape [batch, head_index, query_pos, key_pos]

        Args:
            cfg (Union[Dict, HookedTransformerConfig]): Config
            attn_type (str, optional): "global" or "local", used by GPT-Neo. Local attention means the model can only attend back cfg.window_size tokens (here, 256). Not used by any other model at the moment. Defaults to "global".
            layer_id (int, optional): The index of the current layer. Used by the Mistal models (labelled here as stanford-gpt2) to scale down attention scores pre softmax for numerical stability reasons by 1/(layer_id+1). Defaults to None.
        """
        super().__init__(cfg, attn_type, layer_id)
        if isinstance(cfg, Dict):
            cfg = HookedTransformerConfig.from_dict(cfg)
        self.cfg = cfg
<<<<<<< HEAD

        if cfg.load_in_4bit:
            # 4-bit quantization convention
            nq = int((cfg.d_model * cfg.d_model) / 2)
            self.W_Q = Params4bit(
                torch.empty(nq, 1, dtype=torch.uint8), requires_grad=False
            )
            self.W_K = Params4bit(
                torch.empty(nq, 1, dtype=torch.uint8), requires_grad=False
            )
            self.W_V = Params4bit(
                torch.empty(nq, 1, dtype=torch.uint8), requires_grad=False
            )
            self.W_O = Params4bit(
                torch.empty(nq, 1, dtype=torch.uint8), requires_grad=False
            )
        else:
            self.W_K = nn.Parameter(
                torch.empty(
                    self.cfg.n_heads, self.cfg.d_model, self.cfg.d_head, dtype=cfg.dtype
                )
            )
            self.W_V = nn.Parameter(
                torch.empty(
                    self.cfg.n_heads, self.cfg.d_model, self.cfg.d_head, dtype=cfg.dtype
                )
            )
        self.b_K = nn.Parameter(
            torch.zeros(self.cfg.n_heads, self.cfg.d_head, dtype=cfg.dtype)
        )
        self.b_V = nn.Parameter(
            torch.zeros(self.cfg.n_heads, self.cfg.d_head, dtype=cfg.dtype)
=======
        self.W_K = nn.Parameter(
            torch.empty(self.cfg.n_heads, self.cfg.d_model, self.cfg.d_head, dtype=cfg.dtype)
        )
        self.W_V = nn.Parameter(
            torch.empty(self.cfg.n_heads, self.cfg.d_model, self.cfg.d_head, dtype=cfg.dtype)
>>>>>>> b156ce16
        )
        self.b_K = nn.Parameter(torch.zeros(self.cfg.n_heads, self.cfg.d_head, dtype=cfg.dtype))
        self.b_V = nn.Parameter(torch.zeros(self.cfg.n_heads, self.cfg.d_head, dtype=cfg.dtype))


class GroupedQueryAttention(AbstractAttention):
    def __init__(
        self,
        cfg: Union[Dict, HookedTransformerConfig],
        attn_type: str = "global",
        layer_id: Union[int, None] = None,
    ):
        """Grouped Query Attention Block - see https://arxiv.org/abs/2305.13245v2 for details.
        Similar to regular attention, W_Q, W_K, and W_V all have shape [head_index, d_model, d_head] and W_Q has shape [head_index, d_head, d_model].
        However, under the hood the key and value weights _W_K and _W_V are stored with shape [n_key_value_heads, d_model, d_head] and are expanded when the corresponding properties' getter is called.
        Similarly, during a forward pass, initially K and V are kept in shapes [batch, pos, n_key_value_heads, d_head] and will only be expanded to shapes [batch, pos, n_heads, d_head]
        using torch.repeat_interleave when the attention pattern and z-scores are calculated.

        Args:
            cfg (Union[Dict, HookedTransformerConfig]): Config
            attn_type (str, optional): "global" or "local", used by GPT-Neo. Local attention means the model can only attend back cfg.window_size tokens (here, 256). Not used by any other model at the moment. Defaults to "global".
            layer_id (int, optional): The index of the current layer. Used by the Mistal models (labelled here as stanford-gpt2) to scale down attention scores pre softmax for numerical stability reasons by 1/(layer_id+1). Defaults to None.
        """
        if isinstance(cfg, Dict):
            cfg = HookedTransformerConfig.from_dict(cfg)
        assert cfg.n_key_value_heads is not None
        super().__init__(cfg, attn_type, layer_id)
        self.repeat_kv_heads = cfg.n_heads // cfg.n_key_value_heads
        self._W_K = nn.Parameter(
            torch.empty(
                cfg.n_key_value_heads,
                self.cfg.d_model,
                self.cfg.d_head,
                dtype=cfg.dtype,
            )
        )
        self._W_V = nn.Parameter(
            torch.empty(
                cfg.n_key_value_heads,
                self.cfg.d_model,
                self.cfg.d_head,
                dtype=cfg.dtype,
            )
        )
        self._b_K = nn.Parameter(
            torch.zeros(cfg.n_key_value_heads, self.cfg.d_head, dtype=cfg.dtype)
        )
        self._b_V = nn.Parameter(
            torch.zeros(cfg.n_key_value_heads, self.cfg.d_head, dtype=cfg.dtype)
        )

    @property
    def W_K(self):
        return torch.repeat_interleave(self._W_K, dim=0, repeats=self.repeat_kv_heads)

    @W_K.setter
    def W_K(self, value):
        self._W_K = value

    @property
    def W_V(self):
        return torch.repeat_interleave(self._W_V, dim=0, repeats=self.repeat_kv_heads)

    @W_V.setter
    def W_V(self, value):
        self._W_V = value

    @property
    def b_K(self):
        return torch.repeat_interleave(self._b_K, dim=0, repeats=self.repeat_kv_heads)

    @b_K.setter
    def b_K(self, value):
        self._b_K = value

    @property
    def b_V(self):
        return torch.repeat_interleave(self._b_V, dim=0, repeats=self.repeat_kv_heads)

    @b_V.setter
    def b_V(self, value):
        self._b_V = value

    def calculate_qkv_matrices(
        self,
        query_input: Union[
            Float[torch.Tensor, "batch pos d_model"],
            Float[torch.Tensor, "batch pos head_index d_model"],
        ],
        key_input: Union[
            Float[torch.Tensor, "batch pos d_model"],
            Float[torch.Tensor, "batch pos kv_head_index d_model"],
        ],
        value_input: Union[
            Float[torch.Tensor, "batch pos d_model"],
            Float[torch.Tensor, "batch pos kv_head_index d_model"],
        ],
    ) -> Tuple[
        Float[torch.Tensor, "batch pos head_index d_head"],
        Float[torch.Tensor, "batch pos kv_head_index d_head"],
        Float[torch.Tensor, "batch pos kv_head_index d_head"],
    ]:
        """Calculate the Q, K, and V matrices for grouped query attention.
        This function uses the unexpanded weights _W_K and _W_V to calculate K and V.

        Args:
        query_input (Union[Float[torch.Tensor, "batch pos d_model"], Float[torch.Tensor, "batch pos head_index d_model"]]): The input tensor for the query projection.
        key_input (Union[Float[torch.Tensor, "batch pos d_model"], Float[torch.Tensor, "batch pos kv_head_index d_model"]]): The input tensor for the key projection. Note that is has as many head dimensions as the GPA block has key-value heads.
        value_input (Union[Float[torch.Tensor, "batch pos d_model"], Float[torch.Tensor, "batch pos kv_head_index d_model"]]): The input tensor for the value projection. Note that is has as many head dimensions as the GPA block has key-value heads.

        Returns:
        Tuple[Float[torch.Tensor, "batch pos head_index d_head"], Float[torch.Tensor, "batch pos kv_head_index d_head"], Float[torch.Tensor, "batch pos kv_head_index d_head"]]:
        A tuple containing the Q, K, and V matrices with the specified shapes.
        """
        if self.cfg.use_split_qkv_input or self.cfg.use_attn_in:
            qkv_einops_string = "batch pos kv_head_index d_model"
        else:
            qkv_einops_string = "batch pos d_model"

        q = self.hook_q(
            einsum(
                f"{qkv_einops_string}, head_index d_model d_head \
                -> batch pos head_index d_head",
                query_input,
                self.W_Q,
            )
            + self.b_Q
        )  # [batch, pos, head_index, d_head]
        k = self.hook_k(
            einsum(
                f"{qkv_einops_string}, kv_head_index d_model d_head \
                -> batch pos kv_head_index d_head",
                key_input,
                self._W_K,
            )
            + self._b_K
        )  # [batch, pos, head_index, d_head]
        v = self.hook_v(
            einsum(
                f"{qkv_einops_string}, kv_head_index d_model d_head \
                -> batch pos kv_head_index d_head",
                value_input,
                self._W_V,
            )
            + self._b_V
        )  # [batch, pos, head_index, d_head]
        return q, k, v

    def calculate_attention_scores(
        self,
        q: Float[torch.Tensor, "batch query_pos head_index d_head"],
        k: Float[torch.Tensor, "batch key_pos kv_head_index d_head"],
    ) -> Float[torch.Tensor, "batch head_index query_pos key_pos"]:
        """Calculate attention scores from Q and the unexpanded K matrix.
        K will be expaned from [batch, pos, n_key_value_head, d_head] to [batch, pos, n_query_heads, d_head] using torch.repeat_interleave.

        Args:
        q (Float[torch.Tensor, "batch query_pos head_index d_head"]): The Q tensor.
        k (Float[torch.Tensor, "batch key_pos kv_head_index d_head"]): The K tensor.

        Returns:
            Float[torch.Tensor, "batch head_index query_pos key_pos"]: The attention scores.
        """
        k = torch.repeat_interleave(k, dim=2, repeats=self.repeat_kv_heads)
        return super().calculate_attention_scores(q, k)

    def calculate_z_scores(
        self,
        v: Float[torch.Tensor, "batch key_pos kv_head_index d_head"],
        pattern: Float[torch.Tensor, "batch head_index query_pos key_pos"],
    ) -> Float[torch.Tensor, "batch query_pos head_index d_head"]:
        """Calculate z scores from the attention pattern and the unexpanded V matrix.
        V will be expaned from [batch, pos, n_key_value_head, d_head] to [batch, pos, n_query_heads, d_head] using torch.repeat_interleave.

        Args:
        v (Float[torch.Tensor, "batch query_pos head_index d_head"]): The V tensor.
        pattern (Float[torch.Tensor, "batch key_pos kv_head_index d_head"]): The attention pattern.

        Returns:
            Float[torch.Tensor, "batch head_index query_pos key_pos"]: The z scores.
        """
        v = torch.repeat_interleave(v, dim=2, repeats=self.repeat_kv_heads)
        return super().calculate_z_scores(v, pattern)


# MLP Layers
class MLP(nn.Module):
    act_fn: Callable[..., torch.Tensor]
    ln: nn.Module

    def __init__(self, cfg: Union[Dict, HookedTransformerConfig]):
        super().__init__()
        if isinstance(cfg, Dict):
            cfg = HookedTransformerConfig.from_dict(cfg)
        self.cfg = cfg
        assert self.cfg.d_mlp is not None  # TODO: should this not be optional?
        self.W_in = nn.Parameter(torch.empty(self.cfg.d_model, self.cfg.d_mlp, dtype=cfg.dtype))
        self.b_in = nn.Parameter(torch.zeros(self.cfg.d_mlp, dtype=cfg.dtype))
        self.W_out = nn.Parameter(torch.empty(self.cfg.d_mlp, self.cfg.d_model, dtype=cfg.dtype))
        self.b_out = nn.Parameter(torch.zeros(self.cfg.d_model, dtype=cfg.dtype))

        self.hook_pre = HookPoint()  # [batch, pos, d_mlp]
        self.hook_post = HookPoint()  # [batch, pos, d_mlp]

        if self.cfg.act_fn == "relu":
            self.act_fn = F.relu
        elif self.cfg.act_fn == "gelu":
            self.act_fn = F.gelu
        elif self.cfg.act_fn == "silu":
            self.act_fn = F.silu
        elif self.cfg.act_fn == "gelu_new":
            self.act_fn = gelu_new
        elif self.cfg.act_fn == "gelu_fast":
            self.act_fn = gelu_fast
        elif self.cfg.act_fn == "solu_ln":
            self.act_fn = solu
            # Hook taken between activation and layer norm
            self.hook_mid = HookPoint()  # [batch, pos, d_mlp]
            if self.cfg.normalization_type == "LN":
                self.ln = LayerNorm(self.cfg, self.cfg.d_mlp)
            else:
                self.ln = LayerNormPre(self.cfg)

        else:
            raise ValueError(f"Invalid activation function name: {self.cfg.act_fn}")

    def forward(
        self, x: Float[torch.Tensor, "batch pos d_model"]
    ) -> Float[torch.Tensor, "batch pos d_model"]:
        # Technically, all these einsums could be done with a single matmul, but this is more readable.
        pre_act = self.hook_pre(
            einsum("batch pos d_model, d_model d_mlp -> batch pos d_mlp", x, self.W_in) + self.b_in
        )  # [batch, pos, d_mlp]
        if self.cfg.act_fn is not None and not self.cfg.act_fn.endswith("_ln"):
            post_act = self.hook_post(self.act_fn(pre_act))  # [batch, pos, d_mlp]
        else:
            mid_act = self.hook_mid(self.act_fn(pre_act))  # [batch, pos, d_mlp]
            post_act = self.hook_post(self.ln(mid_act))
        return (
            einsum(
                "batch pos d_mlp, d_mlp d_model -> batch pos d_model",
                post_act,
                self.W_out,
            )
            + self.b_out
        )


# TODO
# not sure whether to fold this into MLP or not
class GatedMLP(nn.Module):
    """
    The equation of a gated MLP:
    pre = x @ W_gate
    pre_linear = x @ W_in
    post = Gelu(pre) * (pre_linear) + b_in
    mlp_out = post @ W_out + b_out

    In one equation, mlp_out = (Gelu(x @ W_gate) * (x @ W_in) + b_in) @ W_out + b_out
    """

    act_fn: Callable[..., torch.Tensor]
    ln: nn.Module

    def __init__(self, cfg: Union[Dict, HookedTransformerConfig]):
        super().__init__()
        if isinstance(cfg, Dict):
            cfg = HookedTransformerConfig.from_dict(cfg)
        self.cfg = cfg
<<<<<<< HEAD

        if cfg.load_in_4bit:
            nq = int((cfg.d_model * cfg.d_mlp) / 2)
            self.W_in = Params4bit(
                torch.empty(nq, 1, dtype=torch.uint8), requires_grad=False
            )
            self.W_gate = Params4bit(
                torch.empty(nq, 1, dtype=torch.uint8), requires_grad=False
            )
            self.W_out = Params4bit(
                torch.empty(nq, 1, dtype=torch.uint8), requires_grad=False
            )
        else:
            self.W_in = nn.Parameter(
                torch.empty(self.cfg.d_model, self.cfg.d_mlp, dtype=cfg.dtype)
            )
            self.W_gate = nn.Parameter(
                torch.empty(self.cfg.d_model, self.cfg.d_mlp, dtype=cfg.dtype)
            )
            self.W_out = nn.Parameter(
                torch.empty(self.cfg.d_mlp, self.cfg.d_model, dtype=cfg.dtype)
            )

        self.b_in = nn.Parameter(torch.zeros(self.cfg.d_mlp, dtype=cfg.dtype))
=======
        assert self.cfg.d_mlp is not None  # keep mypy happy
        self.W_in = nn.Parameter(torch.empty(self.cfg.d_model, self.cfg.d_mlp, dtype=cfg.dtype))
        self.W_gate = nn.Parameter(torch.empty(self.cfg.d_model, self.cfg.d_mlp, dtype=cfg.dtype))
        self.b_in = nn.Parameter(torch.zeros(self.cfg.d_mlp, dtype=cfg.dtype))
        self.W_out = nn.Parameter(torch.empty(self.cfg.d_mlp, self.cfg.d_model, dtype=cfg.dtype))
>>>>>>> b156ce16
        self.b_out = nn.Parameter(torch.zeros(self.cfg.d_model, dtype=cfg.dtype))

        # hook on gate output but before act_fn
        self.hook_pre = HookPoint()  # [batch, pos, d_mlp]
        # hook on the linear component of the input
        self.hook_pre_linear = HookPoint()  # [batch, pos, d_mlp]
        # hook on act_fn(gate_output) * W_in(x) + b_in
        self.hook_post = HookPoint()  # [batch, pos, d_mlp]

        if self.cfg.act_fn == "relu":
            self.act_fn = F.relu
        elif self.cfg.act_fn == "gelu":
            self.act_fn = F.gelu
        elif self.cfg.act_fn == "silu":
            self.act_fn = F.silu
        elif self.cfg.act_fn == "gelu_new":
            self.act_fn = gelu_new
        elif self.cfg.act_fn == "gelu_fast":
            self.act_fn = gelu_fast
        elif self.cfg.act_fn == "solu_ln":
            self.act_fn = solu
            # Hook taken between activation and layer norm
            self.hook_mid = HookPoint()  # [batch, pos, d_mlp]
            if self.cfg.normalization_type == "LN":
                self.ln = LayerNorm(self.cfg, self.cfg.d_mlp)
            else:
                self.ln = LayerNormPre(self.cfg)

        else:
            raise ValueError(f"Invalid activation function name: {self.cfg.act_fn}")

    def forward(
        self, x: Float[torch.Tensor, "batch pos d_model"]
    ) -> Float[torch.Tensor, "batch pos d_model"]:
        # Technically, all these einsums could be done with a single matmul, but this is more readable.
<<<<<<< HEAD
        if self.cfg.load_in_4bit:
            pre_act = self.hook_pre(
                bnb.matmul_4bit(
                    x, self.W_gate.t(), bias=None, quant_state=self.W_gate.quant_state
                )
            )
        else:
            pre_act = self.hook_pre(
                einsum(
                    "batch pos d_model, d_model d_mlp -> batch pos d_mlp",
                    x,
                    self.W_gate,
                )
            )  # [batch, pos, d_mlp]

        if not self.cfg.act_fn.endswith("_ln"):
            if self.cfg.load_in_4bit:
                pre_linear = self.hook_pre_linear(
                    bnb.matmul_4bit(
                        x, self.W_in.t(), bias=None, quant_state=self.W_in.quant_state
                    )
                )
            else:
                pre_linear = self.hook_pre_linear(
                    einsum(
                        "batch pos d_model, d_model d_mlp -> batch pos d_mlp",
                        x,
                        self.W_in,
                    )
                )

=======
        pre_act = self.hook_pre(
            einsum("batch pos d_model, d_model d_mlp -> batch pos d_mlp", x, self.W_gate)
        )  # [batch, pos, d_mlp]
        if self.cfg.act_fn is not None and not self.cfg.act_fn.endswith("_ln"):
            pre_linear = self.hook_pre_linear(
                einsum("batch pos d_model, d_model d_mlp -> batch pos d_mlp", x, self.W_in)
            )
>>>>>>> b156ce16
            post_act = self.hook_post(
                (self.act_fn(pre_act) * pre_linear) + self.b_in
            )  # [batch, pos, d_mlp]
        else:
            mid_act = self.hook_mid(self.act_fn(pre_act))  # [batch, pos, d_mlp]
            post_act = self.hook_post(self.ln(mid_act))

        if self.cfg.load_in_4bit:
            return bnb.matmul_4bit(
                post_act, self.W_out.t(), bias=None, quant_state=self.W_out.quant_state
            )
        else:
            return (
                einsum(
                    "batch pos d_mlp, d_mlp d_model -> batch pos d_model",
                    post_act,
                    self.W_out,
                )
                + self.b_out
            )


class MoE(nn.Module):
    def __init__(self, cfg: Union[Dict, HookedTransformerConfig]):
        super().__init__()
        if isinstance(cfg, Dict):
            cfg = HookedTransformerConfig.from_dict(cfg)
        self.cfg = cfg

        # Ensure that num_experts and experts_per_token are specified and non-zero
        assert cfg.num_experts is not None, "num_experts must be specified for MoE layer"
        assert cfg.experts_per_token, "experts_per_token must be specified for MoE layer"
        self.experts_per_token: int = cfg.experts_per_token
        assert (
            cfg.experts_per_token <= cfg.num_experts
        ), "experts_per_token must be less than or equal to num_experts"

        self.experts = nn.ModuleList(
            [GatedMLP(cfg) if cfg.gated_mlp else MLP(cfg) for _ in range(cfg.num_experts)]
        )
        self.W_gate = nn.Parameter(torch.empty(cfg.d_model, cfg.num_experts, dtype=cfg.dtype))

        # Hook on the weights of selected experts [batch pos experts_per_token]
        self.hook_expert_weights = HookPoint()
        # Hook on the indices of selected experts [batch pos experts_per_token]
        self.hook_expert_indices = HookPoint()

    def forward(
        self, x: Float[torch.Tensor, "batch pos d_model"]
    ) -> Float[torch.Tensor, "batch pos d_model"]:
        # [batch, pos, d_model] -> [batch, pos, num_experts]
        gate_logits = einsum(
            "batch pos d_model, d_model num_experts -> batch pos num_experts",
            x,
            self.W_gate,
        )

        # choose the top k(=experts_per_token) experts to use
        # both are [batch, pos, experts_per_token]
        weights, expert_indices = torch.topk(gate_logits, self.experts_per_token)
        weights = self.hook_expert_weights(F.softmax(weights, dim=-1))
        expert_indices = self.hook_expert_indices(expert_indices)

        results = torch.zeros_like(x)
        for i, expert_mlp in enumerate(self.experts):
            # find the batch, pos, and expert indices which use this expert
            batch, pos, expert = torch.where(expert_indices == i)
            # accumulate the weighted outputs from the expert
            results[batch] += weights[batch, pos, expert, None, None] * expert_mlp(x[batch])

        return results


# Transformer Block
class TransformerBlock(nn.Module):
    ln1: nn.Module
    ln2: nn.Module
    mlp: nn.Module

    def __init__(self, cfg: Union[Dict, HookedTransformerConfig], block_index):
        super().__init__()
        if isinstance(cfg, Dict):
            cfg = HookedTransformerConfig.from_dict(cfg)
        self.cfg = cfg
        if self.cfg.normalization_type == "LN":
            self.ln1 = LayerNorm(cfg)
            if not self.cfg.attn_only:
                self.ln2 = LayerNorm(cfg)
        elif self.cfg.normalization_type == "LNPre":
            # We've folded in LayerNorm weights, so just need the center + scale parts
            self.ln1 = LayerNormPre(cfg)
            if not self.cfg.attn_only:
                self.ln2 = LayerNormPre(cfg)
        elif self.cfg.normalization_type == "RMS":
            self.ln1 = RMSNorm(cfg)
            if not self.cfg.attn_only:
                self.ln2 = RMSNorm(cfg)
        elif self.cfg.normalization_type == "RMSPre":
            self.ln1 = RMSNormPre(cfg)
            if not self.cfg.attn_only:
                self.ln2 = RMSNormPre(cfg)
        elif self.cfg.normalization_type is None:
            self.ln1 = nn.Identity()
            if not self.cfg.attn_only:
                self.ln2 = nn.Identity()
        else:
            logging.warning(f"Invalid normalization_type passed in {self.cfg.normalization_type}")

        attention = Attention if self.cfg.n_key_value_heads is None else GroupedQueryAttention
        if not self.cfg.use_local_attn:
            self.attn = attention(cfg, "global", block_index)
        else:
            assert self.cfg.attn_types is not None
            attn_type = self.cfg.attn_types[block_index]
            self.attn = attention(cfg, attn_type, block_index)
        if not self.cfg.attn_only:
            if self.cfg.num_experts:
                self.mlp = MoE(cfg)
            elif self.cfg.gated_mlp:
                self.mlp = GatedMLP(cfg)
            else:
                self.mlp = MLP(cfg)

        self.hook_attn_in = HookPoint()  # [batch, pos, n_heads, d_model]
        self.hook_q_input = HookPoint()  # [batch, pos, n_heads, d_model]
        self.hook_k_input = HookPoint()  # [batch, pos, n_heads, d_model]
        self.hook_v_input = HookPoint()  # [batch, pos, n_heads, d_model]
        self.hook_mlp_in = HookPoint()  # [batch, pos, d_model]

        self.hook_attn_out = HookPoint()  # [batch, pos, d_model]
        self.hook_mlp_out = HookPoint()  # [batch, pos, d_model]

        self.hook_resid_pre = HookPoint()  # [batch, pos, d_model]
        if not self.cfg.attn_only and not self.cfg.parallel_attn_mlp:
            self.hook_resid_mid = HookPoint()  # [batch, pos, d_model]
        self.hook_resid_post = HookPoint()  # [batch, pos, d_model]

    def forward(
        self,
        resid_pre: Float[torch.Tensor, "batch pos d_model"],
        shortformer_pos_embed: Optional[Float[torch.Tensor, "batch pos d_model"]] = None,
        past_kv_cache_entry: Optional[HookedTransformerKeyValueCacheEntry] = None,
        attention_mask: Optional[Int[torch.Tensor, "batch offset_pos"]] = None,
    ) -> Float[torch.Tensor, "batch pos d_model"]:
        """A single Transformer block.

        Args:
            resid_pre (torch.Tensor): The residual stream - shape [batch, pos, d_model]
            cache (HookedTransformerKeyValueCache): A cache of previous keys and values, used only when generating text. Defaults to None.
            shortformer_pos_embed (torch.Tensor, optional): Only used for positional_embeddings_type == "shortformer". The positional embeddings. See HookedTransformerConfig for details. Defaults to None.
            attention_mask (torch.Tensor, optional): The attention mask for padded tokens. Defaults to None.

        Returns:
            _type_: _description_
        """
        resid_pre = self.hook_resid_pre(resid_pre)  # [batch, pos, d_model]

        def add_head_dimension(
            tensor: Float[torch.Tensor, "batch pos d_model"],
            clone_tensor=True,
            # `einops.repeat` uses a view in torch, so we generally clone the tensor to avoid using shared storage for each head entry
        ):
            repeated_tensor = einops.repeat(
                tensor,
                "batch pos d_model -> batch pos n_heads d_model",
                n_heads=self.cfg.n_heads,
            )
            if clone_tensor:
                return repeated_tensor.clone()
            else:
                return repeated_tensor

        if self.cfg.use_attn_in or self.cfg.use_split_qkv_input:
            # We're adding a head dimension
            attn_in = add_head_dimension(resid_pre, clone_tensor=False)
            if shortformer_pos_embed is not None:
                shortformer_pos_embed = add_head_dimension(shortformer_pos_embed)
        else:
            attn_in = resid_pre

        if self.cfg.use_attn_in:
            attn_in = self.hook_attn_in(attn_in.clone())

        if self.cfg.use_split_qkv_input:
            query_input = self.hook_q_input(attn_in.clone())
            key_input = self.hook_k_input(attn_in.clone())
            value_input = self.hook_v_input(attn_in.clone())
        else:
            query_input = attn_in
            key_input = attn_in
            value_input = attn_in

        attn_out = self.hook_attn_out(
            # hook the residual stream states that are used to calculate the
            # queries, keys and values, independently.
            # Then take the layer norm of these inputs, and pass these to the attention module.
            self.attn(
                query_input=self.ln1(query_input)
                + (0.0 if shortformer_pos_embed is None else shortformer_pos_embed),
                key_input=self.ln1(key_input)
                + (0.0 if shortformer_pos_embed is None else shortformer_pos_embed),
                value_input=self.ln1(value_input),
                past_kv_cache_entry=past_kv_cache_entry,
                attention_mask=attention_mask,
            )
        )  # [batch, pos, d_model]
        if not self.cfg.attn_only and not self.cfg.parallel_attn_mlp:
            resid_mid = self.hook_resid_mid(resid_pre + attn_out)  # [batch, pos, d_model]
            mlp_in = (
                resid_mid if not self.cfg.use_hook_mlp_in else self.hook_mlp_in(resid_mid.clone())
            )
            normalized_resid_mid = self.ln2(mlp_in)
            mlp_out = self.hook_mlp_out(self.mlp(normalized_resid_mid))  # [batch, pos, d_model]
            resid_post = self.hook_resid_post(resid_mid + mlp_out)  # [batch, pos, d_model]
        elif self.cfg.parallel_attn_mlp:
            # Dumb thing done by GPT-J, both MLP and Attn read from resid_pre and write to resid_post, no resid_mid used.
            # In GPT-J, LN1 and LN2 are tied, in GPT-NeoX they aren't.
            normalized_resid_pre_2 = self.ln2(
                resid_pre if not self.cfg.use_hook_mlp_in else self.hook_mlp_in(resid_pre.clone())
            )
            mlp_out = self.hook_mlp_out(self.mlp(normalized_resid_pre_2))  # [batch, pos, d_model]
            resid_post = self.hook_resid_post(
                resid_pre + attn_out + mlp_out
            )  # [batch, pos, d_model]
        else:
            resid_post = self.hook_resid_post(resid_pre + attn_out)  # [batch, pos, d_model]
        return resid_post


class BertBlock(nn.Module):
    """
    BERT Block. Similar to the TransformerBlock, except that the LayerNorms are applied after the attention and MLP, rather than before.
    """

    def __init__(self, cfg: HookedTransformerConfig):
        super().__init__()
        self.cfg = cfg

        self.attn = Attention(cfg)
        self.ln1 = LayerNorm(cfg)
        self.mlp = MLP(cfg)
        self.ln2 = LayerNorm(cfg)

        self.hook_q_input = HookPoint()  # [batch, pos, n_heads, d_model]
        self.hook_k_input = HookPoint()  # [batch, pos, n_heads, d_model]
        self.hook_v_input = HookPoint()  # [batch, pos, n_heads, d_model]

        self.hook_attn_out = HookPoint()  # [batch, pos, d_model]
        self.hook_mlp_in = HookPoint()  # [batch, pos, d_model]
        self.hook_mlp_out = HookPoint()  # [batch, pos, d_model]
        self.hook_resid_pre = HookPoint()  # [batch, pos, d_model]
        self.hook_resid_mid = HookPoint()  # [batch, pos, d_model]
        self.hook_resid_post = HookPoint()  # [batch, pos, d_model]
        self.hook_normalized_resid_post = HookPoint()  # [batch, pos, d_model]

    def forward(
        self,
        resid_pre: Float[torch.Tensor, "batch pos d_model"],
        additive_attention_mask: Optional[Float[torch.Tensor, "batch 1 1 pos"]] = None,
    ):
        resid_pre = self.hook_resid_pre(resid_pre)

        query_input = resid_pre
        key_input = resid_pre
        value_input = resid_pre

        if self.cfg.use_split_qkv_input:

            def add_head_dimension(tensor):
                return einops.repeat(
                    tensor,
                    "batch pos d_model -> batch pos n_heads d_model",
                    n_heads=self.cfg.n_heads,
                ).clone()

            query_input = self.hook_q_input(add_head_dimension(query_input))
            key_input = self.hook_k_input(add_head_dimension(key_input))
            value_input = self.hook_v_input(add_head_dimension(value_input))

        attn_out = self.hook_attn_out(
            self.attn(
                query_input,
                key_input,
                value_input,
                additive_attention_mask=additive_attention_mask,
            )
        )
        resid_mid = self.hook_resid_mid(resid_pre + attn_out)

        mlp_in = resid_mid if not self.cfg.use_hook_mlp_in else self.hook_mlp_in(resid_mid.clone())
        normalized_resid_mid = self.ln1(mlp_in)
        mlp_out = self.hook_mlp_out(self.mlp(normalized_resid_mid))
        resid_post = self.hook_resid_post(normalized_resid_mid + mlp_out)
        normalized_resid_post = self.hook_normalized_resid_post(self.ln2(resid_post))

        return normalized_resid_post<|MERGE_RESOLUTION|>--- conflicted
+++ resolved
@@ -404,7 +404,6 @@
         self.W_K = abstract_attribute()
         self.W_V = abstract_attribute()
         self.W_O = nn.Parameter(
-<<<<<<< HEAD
             torch.empty(
                 self.cfg.n_heads, self.cfg.d_head, self.cfg.d_model, dtype=cfg.dtype
             )
@@ -412,11 +411,7 @@
 
         self.b_Q = nn.Parameter(
             torch.zeros(self.cfg.n_heads, self.cfg.d_head, dtype=cfg.dtype)
-=======
-            torch.empty(self.cfg.n_heads, self.cfg.d_head, self.cfg.d_model, dtype=cfg.dtype)
->>>>>>> b156ce16
-        )
-        self.b_Q = nn.Parameter(torch.zeros(self.cfg.n_heads, self.cfg.d_head, dtype=cfg.dtype))
+        )
         self.b_K = abstract_attribute()
         self.b_V = abstract_attribute()
         self.b_O = nn.Parameter(torch.zeros(self.cfg.d_model, dtype=cfg.dtype))
@@ -1022,7 +1017,6 @@
         if isinstance(cfg, Dict):
             cfg = HookedTransformerConfig.from_dict(cfg)
         self.cfg = cfg
-<<<<<<< HEAD
 
         if cfg.load_in_4bit:
             # 4-bit quantization convention
@@ -1055,13 +1049,6 @@
         )
         self.b_V = nn.Parameter(
             torch.zeros(self.cfg.n_heads, self.cfg.d_head, dtype=cfg.dtype)
-=======
-        self.W_K = nn.Parameter(
-            torch.empty(self.cfg.n_heads, self.cfg.d_model, self.cfg.d_head, dtype=cfg.dtype)
-        )
-        self.W_V = nn.Parameter(
-            torch.empty(self.cfg.n_heads, self.cfg.d_model, self.cfg.d_head, dtype=cfg.dtype)
->>>>>>> b156ce16
         )
         self.b_K = nn.Parameter(torch.zeros(self.cfg.n_heads, self.cfg.d_head, dtype=cfg.dtype))
         self.b_V = nn.Parameter(torch.zeros(self.cfg.n_heads, self.cfg.d_head, dtype=cfg.dtype))
@@ -1331,7 +1318,7 @@
         if isinstance(cfg, Dict):
             cfg = HookedTransformerConfig.from_dict(cfg)
         self.cfg = cfg
-<<<<<<< HEAD
+        assert self.cfg.d_mlp is not None  # keep mypy happy
 
         if cfg.load_in_4bit:
             nq = int((cfg.d_model * cfg.d_mlp) / 2)
@@ -1356,13 +1343,6 @@
             )
 
         self.b_in = nn.Parameter(torch.zeros(self.cfg.d_mlp, dtype=cfg.dtype))
-=======
-        assert self.cfg.d_mlp is not None  # keep mypy happy
-        self.W_in = nn.Parameter(torch.empty(self.cfg.d_model, self.cfg.d_mlp, dtype=cfg.dtype))
-        self.W_gate = nn.Parameter(torch.empty(self.cfg.d_model, self.cfg.d_mlp, dtype=cfg.dtype))
-        self.b_in = nn.Parameter(torch.zeros(self.cfg.d_mlp, dtype=cfg.dtype))
-        self.W_out = nn.Parameter(torch.empty(self.cfg.d_mlp, self.cfg.d_model, dtype=cfg.dtype))
->>>>>>> b156ce16
         self.b_out = nn.Parameter(torch.zeros(self.cfg.d_model, dtype=cfg.dtype))
 
         # hook on gate output but before act_fn
@@ -1398,7 +1378,6 @@
         self, x: Float[torch.Tensor, "batch pos d_model"]
     ) -> Float[torch.Tensor, "batch pos d_model"]:
         # Technically, all these einsums could be done with a single matmul, but this is more readable.
-<<<<<<< HEAD
         if self.cfg.load_in_4bit:
             pre_act = self.hook_pre(
                 bnb.matmul_4bit(
@@ -1414,7 +1393,7 @@
                 )
             )  # [batch, pos, d_mlp]
 
-        if not self.cfg.act_fn.endswith("_ln"):
+        if self.cfg.act_fn is not None and not self.cfg.act_fn.endswith("_ln"):
             if self.cfg.load_in_4bit:
                 pre_linear = self.hook_pre_linear(
                     bnb.matmul_4bit(
@@ -1430,15 +1409,6 @@
                     )
                 )
 
-=======
-        pre_act = self.hook_pre(
-            einsum("batch pos d_model, d_model d_mlp -> batch pos d_mlp", x, self.W_gate)
-        )  # [batch, pos, d_mlp]
-        if self.cfg.act_fn is not None and not self.cfg.act_fn.endswith("_ln"):
-            pre_linear = self.hook_pre_linear(
-                einsum("batch pos d_model, d_model d_mlp -> batch pos d_mlp", x, self.W_in)
-            )
->>>>>>> b156ce16
             post_act = self.hook_post(
                 (self.act_fn(pre_act) * pre_linear) + self.b_in
             )  # [batch, pos, d_mlp]
