--- conflicted
+++ resolved
@@ -211,12 +211,9 @@
     rotary_base: int = 10000
     trust_remote_code: bool = False
     rotary_adjacent_pairs: bool = False
-<<<<<<< HEAD
     load_in_4bit: bool = False
-=======
     num_experts: Optional[int] = None
     experts_per_token: Optional[int] = None
->>>>>>> b156ce16
 
     def __post_init__(self):
         if self.n_heads == -1:
