import plotly.graph_objects as go
import numpy as np
from numpy import sin, cos, pi
from typing import List, Tuple, Dict, Union, Optional, Callable, Any
from tqdm import tqdm
import pandas as pd
import torch
import plotly.express as px
import gc
import einops

from ioi_dataset import IOIDataset
from ioi_circuit_extraction import do_circuit_extraction

ALL_COLORS = px.colors.qualitative.Dark2
CLASS_COLORS = {
    "name mover": ALL_COLORS[0],
    "negative": ALL_COLORS[1],
    "s2 inhibition": ALL_COLORS[2],
    "induction": ALL_COLORS[5],
    "duplicate token": ALL_COLORS[3],
    "previous token": ALL_COLORS[6],
    "none": ALL_COLORS[7],
    "backup name mover": "rgb(27,100,119)",
}


from ioi_circuit_extraction import get_extracted_idx

# other utils


def clear_gpu_mem():
    gc.collect()
    torch.cuda.empty_cache()


def show_tokens(tokens, model, return_list=False):
    # Prints the tokens as text, separated by |
    if type(tokens) == str:
        # If we input text, tokenize first
        tokens = model.to_tokens(tokens)
    text_tokens = [model.tokenizer.decode(t) for t in tokens.squeeze()]
    if return_list:
        return text_tokens
    else:
        print("|".join(text_tokens))


def max_2d(m, k=1):
    """Get the max of a matrix"""
    if len(m.shape) != 2:
        raise NotImplementedError()
    mf = m.flatten()
    inds = torch.topk(mf, k=k).indices
    out = []
    for ind in inds:
        ind = ind.item()
        x = ind // m.shape[1]
        y = ind - x * m.shape[1]
        out.append((x, y))
    return out, mf[inds]


def show_pp(
    m,
    xlabel="",
    ylabel="",
    title="",
    bartitle="",
    animate_axis=None,
    highlight_points=None,
    highlight_name="",
    return_fig=False,
    **kwargs,
):
    """
    Plot a heatmap of the values in the matrix `m`
    """

    if animate_axis is None:
        fig = px.imshow(
            m.T,
            title=title if title else "",
            color_continuous_scale="RdBu",
            color_continuous_midpoint=0,
            **kwargs,
        )

    else:
        fig = px.imshow(
            einops.rearrange(m, "a b c -> a c b"),
            title=title if title else "",
            animation_frame=animate_axis,
            color_continuous_scale="RdBu",
            color_continuous_midpoint=0,
            **kwargs,
        )

    fig.update_layout(
        coloraxis_colorbar=dict(
            title=bartitle,
            thicknessmode="pixels",
            thickness=50,
            lenmode="pixels",
            len=300,
            yanchor="top",
            y=1,
            ticks="outside",
        ),
        xaxis_title="",
    )

    if highlight_points is not None:
        fig.add_scatter(
            x=highlight_points[1],
            y=highlight_points[0],
            mode="markers",
            marker=dict(color="green", size=10, opacity=0.5),
            name=highlight_name,
        )

    fig.update_layout(
        yaxis_title=ylabel,
        xaxis_title=xlabel,
        xaxis_range=[-0.5, m.shape[0] - 0.5],
        showlegend=True,
        legend=dict(x=-0.1),
    )
    if highlight_points is not None:
        fig.update_yaxes(range=[m.shape[1] - 0.5, -0.5], autorange=False)
    fig.show()
    if return_fig:
        return fig


# Plot attention patterns weighted by value norm


def show_attention_patterns(model, heads, ioi_dataset, mode="val", title_suffix="", return_fig=False, return_mtx=False): # Arthur edited for one of my experiments, things work well
    assert mode in [
        "attn",
        "val",
    ]  # value weighted attention or attn for attention probas
<<<<<<< HEAD
    if type(ioi_dataset) == IOIDataset:
        prompts = ioi_dataset.text_prompts
=======
    assert type(ioi_dataset) == IOIDataset
    assert len(heads) == 1 or not (return_fig or return_mtx)
>>>>>>> 847573e2

    for (layer, head) in heads:
        cache = {}

        good_names = [f"blocks.{layer}.attn.hook_attn"]
        if mode == "val":
            good_names.append(f"blocks.{layer}.attn.hook_v")
        model.cache_some(cache=cache, names=lambda x: x in good_names)  # shape: batch head_no seq_len seq_len
<<<<<<< HEAD

        logits = model(prompts)
=======
        logits = model(ioi_dataset.text_prompts)
        attn_results = torch.zeros(size=(ioi_dataset.N, ioi_dataset.max_len, ioi_dataset.max_len))
        attn_results += -20
>>>>>>> 847573e2

        for i, text in enumerate(prompts):
            assert len(list(cache.items())) == 1 + int(mode == "val"), len(list(cache.items()))
            toks = model.tokenizer(text)["input_ids"]
            current_length = len(toks)
            words = [model.tokenizer.decode([tok]) for tok in toks]
            attn = cache[good_names[0]].detach().cpu()[i, head, :, :]
            if mode == "val":
                vals = cache[good_names[1]].detach().cpu()[i, :, head, :].norm(dim=-1)
                cont = torch.einsum("ab,b->ab", attn, vals)

            fig = px.imshow(
                attn if mode == "attn" else cont,
                title=f"{layer}.{head} Attention" + title_suffix,
                color_continuous_midpoint=0,
                color_continuous_scale="RdBu",
                labels={"y": "Queries", "x": "Keys"},
                height=500,
            )

            fig.update_layout(
                xaxis={
                    "side": "top",
                    "ticktext": words,
                    "tickvals": list(range(len(words))),
                    "tickfont": dict(size=15),
                },
                yaxis={
                    "ticktext": words,
                    "tickvals": list(range(len(words))),
                    "tickfont": dict(size=15),
                },
            )
            if return_fig and not return_mtx:
                return fig
            elif return_mtx and not return_fig:
                attn_results[i,:current_length,:current_length] = attn[:current_length, :current_length].clone().cpu()
            else:
                fig.show()

        if return_fig and not return_mtx:
            return fig
        elif return_mtx and not return_fig:
            if mode == "attn": 
                return attn_results
            raise NotImplementedError()

def safe_del(a):
    """Try and delete a even if it doesn't yet exist"""   
    try:
        exec(f"del {a}")
    except:
        pass
    torch.cuda.empty_cache()


def get_indices_from_sql_file(fname, trial_id):
    """
    Given a SQL file, return the indices of the trial_id
    """
    import sqlite3
    import pandas as pd

    conn = sqlite3.connect(fname)
    df = pd.read_sql_query("SELECT * from trial_params", conn)
    return list(map(int, df[df.trial_id == trial_id].param_value.values))


global last_time
last_time = None
import time


def get_time(s):
    global last_time
    if last_time is None:
        last_time = time.time()
    else:
        print(f"Time elapsed - {s} -: {time.time() - last_time}")
        last_time = time.time()


def scatter_attention_and_contribution(
    model,
    layer_no,
    head_no,
    ioi_dataset,
    return_vals=False,
    return_fig=False,
):
    """
    Plot a scatter plot
    for each input sequence with the attention paid to IO and S
    and the amount that is written in the IO and S directions
    """
    n_heads = model.cfg.n_heads
    n_layers = model.cfg.n_layers
    model_unembed = model.unembed.W_U.detach().cpu()
    df = []
    cache = {}
    model.cache_all(cache)

    logits = model(ioi_dataset.text_prompts)

    for i, prompt in tqdm(enumerate(ioi_dataset.ioi_prompts)):

        io_tok = model.tokenizer(" " + prompt["IO"])["input_ids"][0]
        s_tok = model.tokenizer(" " + prompt["S"])["input_ids"][0]
        toks = model.tokenizer(prompt["text"])["input_ids"]
        io_pos = toks.index(io_tok)
        s1_pos = toks.index(s_tok)
        s2_pos = toks[s1_pos + 1 :].index(s_tok) + (s1_pos + 1)
        assert toks[-1] == io_tok

        io_dir = model_unembed[io_tok].detach()
        s_dir = model_unembed[s_tok].detach()

        # model.reset_hooks() # should allow things to be done with ablated models

        for dire, posses, tok_type in [
            (io_dir, [io_pos], "IO"),
            (s_dir, [s1_pos, s2_pos], "S"),
        ]:
            prob = sum(
                [
                    cache[f"blocks.{layer_no}.attn.hook_attn"][i, head_no, ioi_dataset.word_idx["end"][i], pos]
                    .detach()
                    .cpu()
                    for pos in posses
                ]
            )
            resid = (
                cache[f"blocks.{layer_no}.attn.hook_result"][i, ioi_dataset.word_idx["end"][i], head_no, :]
                .detach()
                .cpu()
            )
            dot = torch.einsum("a,a->", resid, dire)
            df.append([prob, dot, tok_type, prompt["text"]])

    # most of the pandas stuff is intuitive, no need to deeply understand
    viz_df = pd.DataFrame(df, columns=[f"Attn Prob on Name", f"Dot w Name Embed", "Name Type", "text"])
    fig = px.scatter(
        viz_df,
        x=f"Attn Prob on Name",
        y=f"Dot w Name Embed",
        color="Name Type",
        hover_data=["text"],
        color_discrete_sequence=["rgb(114,255,100)", "rgb(201,165,247)"],
        title=f"How Strong {layer_no}.{head_no} Writes in the Name Embed Direction Relative to Attn Prob",
    )

    if return_vals:
        return viz_df
    if return_fig:
        return fig
    else:
        fig.show()


# metrics
# (Callable[ [EasyTransformer, IOIDataset], ...]) # probably a tensor, but with more stuff too as well sometimes


def handle_all_and_std(returning, all, std):
    """
    For use by the below functions. Lots of options!!!
    """

    if all and not std:
        return returning
    if std:
        if all:
            first_bit = (returning).detach().cpu()
        else:
            first_bit = (returning).mean().detach().cpu()
        return first_bit, torch.std(returning).detach().cpu()
    return (returning).mean().detach().cpu()


def logit_diff(model, ioi_dataset, all=False, std=False): # changed by Arthur to take dataset object, :pray: no big backwards compatibility issues
    """
    Difference between the IO and the S logits at the "to" token
    """
    logits = model(ioi_dataset.toks.long()).detach()
    IO_logits = logits[
        torch.arange(len(ioi_dataset)),
        ioi_dataset.word_idx["end"],
        ioi_dataset.io_tokenIDs,
    ]
    S_logits = logits[
        torch.arange(len(ioi_dataset)),
        ioi_dataset.word_idx["end"],
        ioi_dataset.s_tokenIDs,
    ]

    return handle_all_and_std(IO_logits - S_logits, all, std)


def attention_on_token(model, ioi_dataset, layer, head_idx, token, all=False, std=False):
    """
    Get the attention on token `token` from the end position
    """

    hook_name = "blocks.{}.attn.hook_attn".format(layer)
    cache = {}
    model.cache_some(cache, lambda x: x==hook_name) 
    # shape is batch * head * from * to
    logits = model(ioi_dataset.toks.long()).detach()
    atts = cache[hook_name][torch.arange(ioi_dataset.N), head_idx, ioi_dataset.word_idx["end"], ioi_dataset.word_idx[token]]
    return handle_all_and_std(atts, all, std)


def positions(x: torch.Tensor):
    """
    x is a tensor of shape (B, L)
    returns the order of the elements in x
    """
    return torch.argsort(x, dim=1)


def posses(model, ioi_dataset, all=False, std=False):
    """
    Ranking of the IO token in all the tokens
    """
    text_prompts = ioi_dataset.text_prompts
    logits = model(text_prompts).detach().cpu()  # batch * sequence length * vocab_size
    end_logits = logits[torch.arange(len(text_prompts)), ioi_dataset.word_idx["end"], :]  # batch * vocab_size

    positions = torch.argsort(end_logits, dim=1)
    io_positions = positions[torch.arange(len(text_prompts)), ioi_dataset.io_tokenIDs]

    return handle_all_and_std(io_positions, all, std)


def probs(model, ioi_dataset, all=False, std=False, type="io"):
    """
    IO probs
    """

    text_prompts = ioi_dataset.text_prompts
    logits = model(text_prompts).detach().cpu()  # batch * sequence length * vocab_size
    end_logits = logits[torch.arange(len(text_prompts)), ioi_dataset.word_idx["end"], :]  # batch * vocab_size
    end_probs = torch.softmax(end_logits, dim=1)

    if type == "io":
        token_ids = ioi_dataset.io_tokenIDs
    elif type == "s":
        token_ids = ioi_dataset.s_tokenIDs
    else:
        raise ValueError("type must be io or s")
    io_probs = end_probs[torch.arange(ioi_dataset.N), token_ids]

    return handle_all_and_std(io_probs, all, std)


def all_subsets(L: List) -> List[List]:
    """
    Returns all subsets of L
    """
    if len(L) == 0:
        return [[]]
    else:
        rest = all_subsets(L[1:])
        return rest + [[L[0]] + subset for subset in rest]  # thanks copilot


# some ellipse shit


def ellipse_arc(x_center=0, y_center=0, ax1=[1, 0], ax2=[0, 1], a=1, b=1, N=100):
    # x_center, y_center the coordinates of ellipse center
    # ax1 ax2 two orthonormal vectors representing the ellipse axis directions
    # a, b the ellipse parameters
    if abs(np.linalg.norm(ax1) - 1) > 1e-06 or abs(np.linalg.norm(ax2) - 1) > 1e-06:
        raise ValueError("ax1, ax2 must be unit vectors")
    if abs(np.dot(ax1, ax2)) > 1e-06:
        raise ValueError("ax1, ax2 must be orthogonal vectors")
    t = np.linspace(0, 2 * pi, N)
    # ellipse parameterization with respect to a system of axes of directions a1, a2
    xs = a * cos(t)
    ys = b * sin(t)
    # rotation matrix
    R = np.array([ax1, ax2]).T
    # coordinate of the  ellipse points with respect to the system of axes [1, 0], [0,1] with origin (0,0)
    xp, yp = np.dot(R, [xs, ys])
    x = xp + x_center
    y = yp + y_center
    return x, y


def ellipse_wht(mu, sigma):
    """
    Returns x, y and theta of confidence ellipse
    """
    vals, vecs = np.linalg.eigh(sigma)
    order = vals.argsort()[::-1]
    vals, vecs = vals[order], vecs[:, order]

    theta = np.arctan2(*vecs[:, 0][::-1])  # grr copilot why degrees
    if theta < 0:
        theta += 2 * pi
    width, height = 2 * np.sqrt(vals)
    return width, height, theta


def plot_ellipse(fig, xs, ys, color="MediumPurple", nstd=1, name=""):
    mu = np.mean(xs), np.mean(ys)
    sigma = np.cov(xs, ys)
    w, h, t = ellipse_wht(mu, sigma)
    print(w, h, t)
    w *= nstd
    h *= nstd
    x, y = ellipse_arc(
        x_center=mu[0],
        y_center=mu[1],
        ax1=[cos(t), sin(t)],
        ax2=[-sin(t), cos(t)],
        a=w,
        b=h,
    )
    fig.add_trace(
        go.Scatter(
            x=x,
            y=y,
            marker=dict(size=20, color=color),
            name=name,
        )
    )


def get_heads_from_nodes(nodes, ioi_dataset):
    heads_to_keep_tok = {}
    for h, t in nodes:
        if h not in heads_to_keep_tok:
            heads_to_keep_tok[h] = []
        if t not in heads_to_keep_tok[h]:
            heads_to_keep_tok[h].append(t)

    heads_to_keep = {}
    for h in heads_to_keep_tok:
        heads_to_keep[h] = get_extracted_idx(heads_to_keep_tok[h], ioi_dataset)

    return heads_to_keep


def get_heads_from_nodes(nodes, ioi_dataset):
    heads_to_keep_tok = {}
    for h, t in nodes:
        if h not in heads_to_keep_tok:
            heads_to_keep_tok[h] = []
        if t not in heads_to_keep_tok[h]:
            heads_to_keep_tok[h].append(t)

    heads_to_keep = {}
    for h in heads_to_keep_tok:
        heads_to_keep[h] = get_extracted_idx(heads_to_keep_tok[h], ioi_dataset)

    return heads_to_keep


def circuit_from_nodes_logit_diff(model, ioi_dataset, nodes):
    """Take a list of nodes, return the logit diff of the circuit described by the nodes"""
    heads_to_keep = get_heads_from_nodes(nodes, ioi_dataset)
    # print(heads_to_keep)
    model.reset_hooks()
    model, _ = do_circuit_extraction(
        model=model,
        heads_to_keep=heads_to_keep,
        mlps_to_remove={},
        ioi_dataset=ioi_dataset,
    )
    return logit_diff(model, ioi_dataset, all=False)


def basis_change(x, y):
    """
    Change the basis (1, 0) and (0, 1) to the basis
    1/sqrt(2) (1, 1) and 1/sqrt(2) (-1, 1)
    """

    return (x + y) / np.sqrt(2), (y - x) / np.sqrt(2)


def add_arrow(fig, end_point, start_point, color="black"):
    x_start, y_start = start_point
    x_end, y_end = end_point
    fig.add_annotation(
        x=x_start,
        y=y_start,
        ax=x_end,
        ay=y_end,
        xref="x",
        yref="y",
        axref="x",
        ayref="y",
        text="",  # if you want only the arrow
        showarrow=True,
        arrowhead=3,
        arrowsize=1,
        arrowwidth=1,
        arrowcolor=color,
    )


def compute_next_tok_dot_prod(
    model,
    sentences,
    l,
    h,
    batch_size=1,
    seq_tokenized=False,
):
    """Compute dot product of model's next token logits with the logits of the next token in the sentences. Support batch_size > 1"""
    assert len(sentences) % batch_size == 0
    cache = {}
    model.cache_some(cache, lambda x: x in [f"blocks.{l}.attn.hook_result"], device="cuda")
    if seq_tokenized:
        toks = sentences
    else:
        toks = model.tokenizer(sentences, padding=False).input_ids

    prod = []
    model_unembed = (
        model.unembed.W_U.detach().cpu()
    )  # note that for GPT2 embeddings and unembeddings are tided such that W_E = Transpose(W_U)
    for i in tqdm(range(len(sentences) // batch_size)):
        # get_time("pre forward")
        model.run_with_hooks(
            sentences[i * batch_size : (i + 1) * batch_size], reset_hooks_start=False, reset_hooks_end=False
        )
        # get_time("post forward")
        # print_gpu_mem("post run")
        # get_time("pre prod")
        n_seq = len(sentences)
        for s in range(batch_size):
            idx = i * batch_size + s

            attn_result = cache[f"blocks.{l}.attn.hook_result"][
                s, : (len(toks[idx]) - 1), h, :
            ].cpu()  # nb seq, seq_len-1, embed dim
            next_tok = toks[idx][1:]  # nb_seq, seq_len-1

            next_tok_dir = model_unembed[next_tok]  # nb_seq, seq_len-1, dim
            # print(attn_result.shape, next_tok_dir.shape, len(toks[idx]) - 1)
            # print(next_tok_dir.shape, attn_result.shape)
            prod.append(torch.einsum("hd,hd->h", attn_result, next_tok_dir).detach().cpu().numpy())
        # get_time("post prod")
    # print_gpu_mem("post run")
    return prod


def get_gray_scale(val, min_val, max_val):
    max_col = 255
    min_col = 232
    max_val = max_val
    min_val = min_val
    val = val
    return int(min_col + ((max_col - min_col) / (max_val - min_val)) * (val - min_val))


def get_opacity(val, min_val, max_val):
    max_val = max_val
    min_val = min_val
    return (val - min_val) / (max_val - min_val)


def print_toks_with_color(toks, color, show_low=False, show_high=False, show_all=False):
    min_v = min(color)
    max_v = max(color)
    for i, t in enumerate(toks):
        c = get_gray_scale(color[i], min_v, max_v)
        text_c = 232 if c > 240 else 255
        show_value = show_all
        if show_low and c < 232 + 5:
            show_value = True
        if show_high and c > 255 - 5:
            show_value = True

        if show_value:
            if len(str(np.round(color[i], 2)).split(".")) > 1:
                val = str(np.round(color[i], 2)).split(".")[0] + "." + str(np.round(color[i], 2)).split(".")[1][:2]
            else:
                val = str(np.round(color[i], 2))
            print(f"\033[48;5;{c}m\033[38;5;{text_c}m{t}({val})\033[0;0m", end="")
        else:
            print(f"\033[48;5;{c}m\033[38;5;{text_c}m{t}\033[0;0m", end="")


def tok_color_scale_to_html(toks, color):
    # print(len(toks), len(color))
    min_v = min(color)
    max_v = max(color)
    # display mix and max color in header
    html = (
        f'<span style="background-color: rgba({255},{0},{0}, {0})">Min: {min_v:.2f} </span>'
        + " "
        + f'<span style="background-color: rgba({255},{0},{0}, {255})">Max: {max_v:.2f}</span>'
        + "<br><br><br>"
    )
    for i, t in enumerate(toks):
        op = get_opacity(color[i], min_v, max_v)

        html += f'<span style="background-color: rgba({255},{0},{0}, {op})">{t}</span>'
    return html


def export_tok_col_to_file(folder, head, layer, tok_col, toks, chunck_name):
    if not os.path.isdir(folder):
        os.mkdir(folder)

    if not os.path.isdir(os.path.join(folder, f"layer_{layer}_head_{head}")):
        os.mkdir(os.path.join(folder, f"layer_{layer}_head_{head}"))

    filename = f"{folder}/layer_{layer}_head_{head}/layer_{layer}_head_{head}_{chunck_name}.html"
    all_html = ""
    for i in range(len(tok_col)):
        all_html += f"<br><br><br>==============Sequence {i}=============<br><br><br>" + tok_color_scale_to_html(
            toks[i], tok_col[i]
        )
    with open(filename, "w") as f:
        f.write(all_html)


def find_owt_stimulus(
    model, owt_sentences, l, h, k=5, batch_size=1, export_to_html=False, folder="OWT_stimulus_by_head"
):
    prod = compute_next_tok_dot_prod(model, owt_sentences, l, h, batch_size=batch_size)

    min_prod = np.array([np.min(prod[i]) for i in range(len(prod))])
    max_prod = np.array([np.max(prod[i]) for i in range(len(prod))])

    # select 5 sequence with max and min prod values
    max_seq_idx = np.argsort(max_prod, axis=0)[-k:]
    min_seq_idx = np.argsort(min_prod, axis=0)[:k]

    # print(max_seq_idx)
    random_idx = np.random.choice(len(owt_sentences), k)

    max_seq = [show_tokens(owt_sentences[i], model, return_list=True) for i in max_seq_idx]
    min_seq = [show_tokens(owt_sentences[i], model, return_list=True) for i in min_seq_idx]
    random_seq = [show_tokens(owt_sentences[i], model, return_list=True) for i in random_idx]
    max_seq_vals = [np.concatenate([np.array([0]), prod[i]]) for i in max_seq_idx]
    min_seq_vals = [np.concatenate([np.array([0]), prod[i]]) for i in min_seq_idx]
    random_seq_vals = [np.concatenate([np.array([0]), prod[i]]) for i in random_idx]

    if export_to_html:
        export_tok_col_to_file(
            folder,
            h,
            l,
            max_seq_vals,
            max_seq,
            "max",
        )
        export_tok_col_to_file(
            folder,
            h,
            l,
            min_seq_vals,
            min_seq,
            "min",
        )
        export_tok_col_to_file(
            folder,
            h,
            l,
            random_seq_vals,
            random_seq,
            "random",
        )
    else:

        print("\033[2;31;43m MAX ACTIVATION \033[0;0m")

        for seq_nb, s in enumerate(max_seq):
            # print(len(s), len(max_seq_vals[seq_nb]))
            print_toks_with_color(s, max_seq_vals[seq_nb], show_high=True)
            print("\n=========================\n")

        print("\033[2;31;43m Min ACTIVATION \033[0;0m")

        for seq_nb, s in enumerate(min_seq):
            print_toks_with_color(s, min_seq_vals[seq_nb], show_low=True)
            print("\n=========================\n")


#### Composition


def sample_activation(model, dataset: list[str], hook_names: list[str], n: int) -> dict[str, torch.Tensor]:
    data = np.random.choice(dataset, n)
    data = [str(elem) for elem in data]  # need to convert from numpy.str_
    cache = {}
    model.reset_hooks()
    model.cache_some(cache, lambda name: name in hook_names)
    _ = model(data)  # (batch, seq, vocab_size)
    model.reset_hooks()
    return cache


def get_head_param(model, module, layer, head):
    if module == "OV":
        W_v = model.blocks[layer].attn.W_V[head]
        W_o = model.blocks[layer].attn.W_O[head]
        W_ov = torch.einsum("hd,bh->db", W_v, W_o)
        return W_ov
    if module == "QK":
        W_k = model.blocks[layer].attn.W_K[head]
        W_q = model.blocks[layer].attn.W_Q[head]
        W_qk = torch.einsum("hd,hb->db", W_q, W_k)
        return W_qk
    if module == "Q":
        W_q = model.blocks[layer].attn.W_Q[head]
        return W_q
    if module == "K":
        W_k = model.blocks[layer].attn.W_K[head]
        return W_k
    if module == "V":
        W_v = model.blocks[layer].attn.W_V[head]
        return W_v
    if module == "O":
        W_o = model.blocks[layer].attn.W_O[head]
        return W_o
    raise ValueError(f"module {module} not supported")


def get_hook_name(model, module: str, layer: int, head: int) -> str:
    assert layer < model.cfg["n_layers"]
    assert head < model.cfg["n_heads"]
    if module == "OV" or module == "QK":
        return f"blocks.{layer}.hook_resid_pre"
    raise NotImplementedError("Module must be either OV or QK")


def compute_composition(
    model, dataset: list[str], n_samples: int, l1: int, h1: int, l2: int, h2: int, module_1: str, module_2: str
):
    W_1 = get_head_param(model, module_1, l1, h1).detach()
    W_2 = get_head_param(model, module_2, l2, h2).detach()
    W_12 = torch.einsum("db,bc->dc", W_2, W_1)
    comp_scores = []

    baselines = []
    hook_name_1 = get_hook_name(module_1, l1, h1)
    hook_name_2 = get_hook_name(module_2, l2, h2)
    activations = sample_activation(model, dataset, [hook_name_1, hook_name_2], n_samples)
    # TODO: what to do with seq length dimension??
    # x_1 = activations[hook_name_1].mean(dim=1).squeeze().detach()
    # x_2 = activations[hook_name_2].mean(dim=1).squeeze().detach()
    x_1 = activations[hook_name_1].squeeze().detach()  # (batch, seq, d_model)
    x_2 = activations[hook_name_2].squeeze().detach()  # (batch, seq, d_model)

    # sanity check:
    # x_1 = torch.randn(768, device=W_1.device) / (768 ** 0.5)
    # x_2 = torch.randn(768, device=W_1.device) / (768 ** 0.5)
    c12 = torch.norm(torch.einsum("d e, b s e -> b s d", W_12, x_1), dim=-1)
    c1 = torch.norm(torch.einsum("d e, b s e -> b s d", W_1, x_1), dim=-1)
    c2 = torch.norm(torch.einsum("d e, b s e -> b s d", W_2, x_2), dim=-1)
    comp_score = c12 / (c1 * c2 * 768 ** 0.5)
    comp_scores.append(comp_score)

    # compute baseline
    for _ in range(10):
        W_1b = torch.randn(W_1.shape, device=W_1.device) * W_1.std()
        W_2b = torch.randn(W_2.shape, device=W_2.device) * W_2.std()
        W_12b = torch.einsum("db,bc->dc", W_2b, W_1b)
        c12b = torch.norm(torch.einsum("d e, b s e -> b s d", W_12b, x_1), dim=-1)
        c1b = torch.norm(torch.einsum("d e, b s e -> b s d", W_1b, x_1), dim=-1)
        c2b = torch.norm(torch.einsum("d e, b s e -> b s d", W_2b, x_2), dim=-1)
        baseline = c12b / (c1b * c2b * 768 ** 0.5)
        baselines.append(baseline)
    return torch.stack(comp_scores).mean().cpu().numpy() - torch.stack(baselines).mean().cpu().numpy()


def compute_composition_OV_QK(model, dataset: list[str], n_samples: int, l1: int, h1: int, l2: int, h2: int, mode: str):
    assert mode in ["Q", "K"]
    W_OV = get_head_param(model, "OV", l1, h1).detach()
    W_QK = get_head_param(model, "QK", l2, h2).detach()

    if mode == "Q":
        W_12 = torch.einsum("db,bc->dc", W_QK, W_OV)
    elif mode == "K":
        W_12 = torch.einsum("bc,bc->dc", W_OV, W_QK)  # OV^T * QK<|MERGE_RESOLUTION|>--- conflicted
+++ resolved
@@ -137,18 +137,16 @@
 # Plot attention patterns weighted by value norm
 
 
-def show_attention_patterns(model, heads, ioi_dataset, mode="val", title_suffix="", return_fig=False, return_mtx=False): # Arthur edited for one of my experiments, things work well
+def show_attention_patterns(
+    model, heads, ioi_dataset, mode="val", title_suffix="", return_fig=False, return_mtx=False
+):  # Arthur edited for one of my experiments, things work well
     assert mode in [
         "attn",
         "val",
     ]  # value weighted attention or attn for attention probas
-<<<<<<< HEAD
     if type(ioi_dataset) == IOIDataset:
         prompts = ioi_dataset.text_prompts
-=======
-    assert type(ioi_dataset) == IOIDataset
     assert len(heads) == 1 or not (return_fig or return_mtx)
->>>>>>> 847573e2
 
     for (layer, head) in heads:
         cache = {}
@@ -157,14 +155,9 @@
         if mode == "val":
             good_names.append(f"blocks.{layer}.attn.hook_v")
         model.cache_some(cache=cache, names=lambda x: x in good_names)  # shape: batch head_no seq_len seq_len
-<<<<<<< HEAD
-
-        logits = model(prompts)
-=======
         logits = model(ioi_dataset.text_prompts)
         attn_results = torch.zeros(size=(ioi_dataset.N, ioi_dataset.max_len, ioi_dataset.max_len))
         attn_results += -20
->>>>>>> 847573e2
 
         for i, text in enumerate(prompts):
             assert len(list(cache.items())) == 1 + int(mode == "val"), len(list(cache.items()))
@@ -201,19 +194,20 @@
             if return_fig and not return_mtx:
                 return fig
             elif return_mtx and not return_fig:
-                attn_results[i,:current_length,:current_length] = attn[:current_length, :current_length].clone().cpu()
+                attn_results[i, :current_length, :current_length] = attn[:current_length, :current_length].clone().cpu()
             else:
                 fig.show()
 
         if return_fig and not return_mtx:
             return fig
         elif return_mtx and not return_fig:
-            if mode == "attn": 
+            if mode == "attn":
                 return attn_results
             raise NotImplementedError()
 
+
 def safe_del(a):
-    """Try and delete a even if it doesn't yet exist"""   
+    """Try and delete a even if it doesn't yet exist"""
     try:
         exec(f"del {a}")
     except:
@@ -344,7 +338,9 @@
     return (returning).mean().detach().cpu()
 
 
-def logit_diff(model, ioi_dataset, all=False, std=False): # changed by Arthur to take dataset object, :pray: no big backwards compatibility issues
+def logit_diff(
+    model, ioi_dataset, all=False, std=False
+):  # changed by Arthur to take dataset object, :pray: no big backwards compatibility issues
     """
     Difference between the IO and the S logits at the "to" token
     """
@@ -370,10 +366,12 @@
 
     hook_name = "blocks.{}.attn.hook_attn".format(layer)
     cache = {}
-    model.cache_some(cache, lambda x: x==hook_name) 
+    model.cache_some(cache, lambda x: x == hook_name)
     # shape is batch * head * from * to
     logits = model(ioi_dataset.toks.long()).detach()
-    atts = cache[hook_name][torch.arange(ioi_dataset.N), head_idx, ioi_dataset.word_idx["end"], ioi_dataset.word_idx[token]]
+    atts = cache[hook_name][
+        torch.arange(ioi_dataset.N), head_idx, ioi_dataset.word_idx["end"], ioi_dataset.word_idx[token]
+    ]
     return handle_all_and_std(atts, all, std)
 
 
