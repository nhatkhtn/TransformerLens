--- conflicted
+++ resolved
@@ -1,12 +1,4 @@
 __pycache__
-<<<<<<< HEAD
-*.pt
-*.db 
-*.pdf
-*.svg 
-*.csv
-*.zip
-=======
 Testing_Notebook.ipynb
 \.*
 easy_transformer/scratch.py
@@ -18,5 +10,4 @@
 core.py
 *.yml
 nbs
-_modidx.py
->>>>>>> c1130c04
+_modidx.py